dill>=0.3.2, <0.4
requests>=2, <3
docker>=3.7.2, <6
python-dateutil
psutil >= 3.0.1, <6
py-tes>=0.4.2,<1
PyPubSub >=4.0.3, <5
addict>=2.2.1, <2.5
pytz>=2012
enlighten>=1.5.2, <2
<<<<<<< HEAD
typing-extensions ; python_version < '3.8'
pandas>=1.3.5
=======
typing-extensions
>>>>>>> 54bfe0b1
<|MERGE_RESOLUTION|>--- conflicted
+++ resolved
@@ -8,9 +8,6 @@
 addict>=2.2.1, <2.5
 pytz>=2012
 enlighten>=1.5.2, <2
-<<<<<<< HEAD
-typing-extensions ; python_version < '3.8'
+# typing-extensions ; python_version < '3.8'
 pandas>=1.3.5
-=======
-typing-extensions
->>>>>>> 54bfe0b1
+typing-extensions