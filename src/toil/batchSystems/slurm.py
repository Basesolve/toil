--- conflicted
+++ resolved
@@ -19,7 +19,6 @@
 from shlex import quote
 from typing import Dict, List, Optional, TypeVar, Union
 
-<<<<<<< HEAD
 #=======
 import time
 import configparser
@@ -29,13 +28,6 @@
 from toil.batchSystems.abstractGridEngineBatchSystem import \
     AbstractGridEngineBatchSystem
 from toil.batchSystems.options import OptionSetter
-from toil.job import Requirer
-from toil.lib.misc import CalledProcessErrorStderr, call_command
-=======
-from toil.batchSystems.abstractGridEngineBatchSystem import \
-    AbstractGridEngineBatchSystem
-from toil.batchSystems.options import OptionSetter
->>>>>>> 0e2a07a2
 from toil.job import Requirer
 from toil.lib.misc import CalledProcessErrorStderr, call_command
 
