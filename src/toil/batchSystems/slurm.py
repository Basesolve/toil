# Copyright (c) 2016 Duke Center for Genomic and Computational Biology
#
# Licensed under the Apache License, Version 2.0 (the "License");
# you may not use this file except in compliance with the License.
# You may obtain a copy of the License at
#
#     http://www.apache.org/licenses/LICENSE-2.0
#
# Unless required by applicable law or agreed to in writing, software
# distributed under the License is distributed on an "AS IS" BASIS,
# WITHOUT WARRANTIES OR CONDITIONS OF ANY KIND, either express or implied.
# See the License for the specific language governing permissions and
# limitations under the License.
import logging
import math
import os
from argparse import ArgumentParser, _ArgumentGroup
from shlex import quote
from typing import Callable, Dict, List, Optional, Set, Tuple, TypeVar, Union

#=======
import time
import configparser
import pandas as pd
from toil.batchSystems.abstractBatchSystem import InsufficientSystemResources
#=======
from toil.batchSystems.abstractGridEngineBatchSystem import \
    AbstractGridEngineBatchSystem
from toil.batchSystems.options import OptionSetter
from toil.job import AcceleratorRequirement, Requirer
from toil.lib.misc import CalledProcessErrorStderr, call_command
from toil.job import Requirer

logger = logging.getLogger(__name__)


class SlurmBatchSystem(AbstractGridEngineBatchSystem):
    class Worker(AbstractGridEngineBatchSystem.Worker):

        def getRunningJobIDs(self):
            # Should return a dictionary of Job IDs and number of seconds
            times = {}
            with self.runningJobsLock:
                currentjobs = {str(self.batchJobIDs[x][0]): x for x in self.runningJobs}
            # currentjobs is a dictionary that maps a slurm job id (string) to our own internal job id
            # squeue arguments:
            # -h for no header
            # --format to get jobid i, state %t and time days-hours:minutes:seconds

            lines = call_command(['squeue', '-h', '--format', '%i %t %M'], quiet=True).split('\n')
            for line in lines:
                values = line.split()
                if len(values) < 3:
                    continue
                slurm_jobid, state, elapsed_time = values
                if slurm_jobid in currentjobs and state == 'R':
                    seconds_running = self.parse_elapsed(elapsed_time)
                    times[currentjobs[slurm_jobid]] = seconds_running

            return times

        def killJob(self, jobID):
            call_command(['scancel', self.getBatchSystemID(jobID)])

        def prepareSubmission(self,
                              cpu: int,
                              memory: int,
                              accelerators: Optional[List[AcceleratorRequirement]],
                              jobID: int,
                              command: str,
                              jobName: str,
                              job_environment: Optional[Dict[str, str]] = None,
<<<<<<< HEAD
                              gpus: Optional[int] = None) -> List[str]:
            return self.prepareSbatch(cpu, memory, jobID, jobName, job_environment, gpus) + [f'--wrap={command}']
=======
                              use_preferred_partition: Optional[bool] = True,
                              comment: Optional[str] = None,) -> List[str]:
            return self.prepareSbatch(cpu, memory, accelerators, jobID, jobName, job_environment, use_preferred_partition, comment) + [f'--wrap={command}']
>>>>>>> 43954a1e

        def submitJob(self, subLine):
            try:
                # Slurm is not quite clever enough to follow the XDG spec on
                # its own. If the submission command sees e.g. XDG_RUNTIME_DIR
                # in our environment, it will send it along (especially with
                # --export=ALL), even though it makes a promise to the job that
                # Slurm isn't going to keep. It also has a tendency to create
                # /run/user/<uid> *at the start* of a job, but *not* keep it
                # around for the duration of the job.
                #
                # So we hide the whole XDG universe from Slurm before we make
                # the submission.
                # Might as well hide DBUS also.
                # This doesn't get us a trustworthy XDG session in Slurm, but
                # it does let us see the one Slurm tries to give us.
                no_session_environment = os.environ.copy()
                session_names = [n for n in no_session_environment.keys() if n.startswith('XDG_') or n.startswith('DBUS_')]
                for name in session_names:
                    del no_session_environment[name]

                output = call_command(subLine, env=no_session_environment)
                # sbatch prints a line like 'Submitted batch job 2954103'
                result = int(output.strip().split()[-1])
                logger.debug("sbatch submitted job %d", result)
                return result
            except OSError as e:
                logger.error("sbatch command failed")
                raise e

        def coalesce_job_exit_codes(self, batch_job_id_list: list) -> list:
            """
            Collect all job exit codes in a single call.
            :param batch_job_id_list: list of Job ID strings, where each string has the form
            "<job>[.<task>]".
            :return: list of job exit codes, associated with the list of job IDs.
            """
            logger.debug("Getting exit codes for slurm jobs: %s", batch_job_id_list)
            # Convert batch_job_id_list to list of integer job IDs.
            job_id_list = [int(id.split('.')[0]) for id in batch_job_id_list]
            status_dict = self._get_job_details(job_id_list)
            exit_codes = []
            for _, status in status_dict.items():
                exit_codes.append(self._get_job_return_code(status))
            return exit_codes
        
        def getJobExitCode(self, batchJobID: str) -> int:
            """
            Get job exit code for given batch job ID.
            :param batchJobID: string of the form "<job>[.<task>]".
            :return: integer job exit code.
            """
            logger.debug("Getting exit code for slurm job: %s", batchJobID)
            # Convert batchJobID to an integer job ID.
            job_id = int(batchJobID.split('.')[0])
            status_dict = self._get_job_details([job_id])
            status = status_dict[job_id]
            return self._get_job_return_code(status)

        def _get_job_details(self, job_id_list: list) -> dict:
            """
            Helper function for `getJobExitCode` and `coalesce_job_exit_codes`.
            Fetch job details from Slurm's accounting system or job control system.
            :param job_id_list: list of integer Job IDs.
            :return: dict of job statuses, where key is the integer job ID, and value is a tuple
            containing the job's state and exit code.
            """
            try:
                status_dict = self._getJobDetailsFromSacct(job_id_list)
            except CalledProcessErrorStderr:
                status_dict = self._getJobDetailsFromScontrol(job_id_list)
            return status_dict

        def _get_job_return_code(self, status: tuple) -> list:
            """
            Helper function for `getJobExitCode` and `coalesce_job_exit_codes`.
            :param status: tuple containing the job's state and it's return code.
            :return: the job's return code if it's completed, otherwise None.
            """
            state, rc = status
            # If job is in a running state, set return code to None to indicate we don't have
            # an update.
            if state in ('PENDING', 'RUNNING', 'CONFIGURING', 'COMPLETING', 'RESIZING', 'SUSPENDED'):
                rc = None
            return rc
        
        def get_last_partition_switch_details(self, comment):
            '''Get last partition switch time if comment contains it and the switch was done before 2 min

            :param comment: Job comment
            :type comment: str

            :return: Last partition switch time
            :rtype: tuple
            '''
            # A job might contain user comments at times.
            # We would like to store swtich count and time.
            # Format: <user_comments>;ToilSlurmPartitionSwtich:<switch_count>+<swtich_time>
            last_switch_time, switch_count = (None, None)
            if comment:
                if comment.__contains__('ToilSlurmPartitionSwitch'):
                    switch_details = next(filter(lambda x: x.startswith('Toil'), comment.split(';'))).split(':')[1].split('+')
                    switch_count = int(switch_details[0])
                    last_switch_time = int(switch_details[1])
                    updated_comment = f'ToilSlurmPartitionSwitch:{switch_count + 1}+{int(time.time())}'
                else:
                    updated_comment = f'{comment};ToilSlurmPartitionSwitch:1+{int(time.time())}'
            else:
                updated_comment = f'ToilSlurmPartitionSwitch:1+{int(time.time())}'
            logger.debug("Updated Comment: %s", updated_comment)
            return (last_switch_time, switch_count, updated_comment)

        def check_and_change_partition(self, job_details, restart_threshold=5):
            '''Get the job restart count and switch partition.
            restart_threshold=-1 implies node count per partition.

            :param job_id: pending jobs id
            :type job_id: int
            :param restart_threshold: number of restarts to wait for before updating partition, defaults to 4
            :type restart_threshold: int, optional
            '''
            # logger.debug("Slurm job details: %s", job_details)
            # comment would not be available if not definied during submission
            job_id = job_details.get('JobId')
            comment = job_details.get('Comment')
            restart_count = int(job_details.get('Restarts'))
            partition = job_details.get('Partition')
            alternate_partition = os.popen(
                f"""
                scontrol -o show partition {partition} |
                sed 's/ /\\n/g' |
                grep 'Alternate' |
                cut -d "=" -f2
                """
            ).read().strip()
            if alternate_partition:
                partition_state = os.popen(
                    f"""
                    scontrol -o show partition {partition} |
                    sed 's/ /\\n/g' |
                    grep State |
                    cut -d "=" -f2
                    """
                ).read().strip()
                if partition_state != 'UP':
                    logger.warning("Cannot switch partition: Configured alternate partition %s is %s", alternate_partition, partition_state)
                    return
            else:
                logger.warning("Cannot switch partition: No alternate partition configured for %s", partition)
                return
            
            # set max_possible restart threshold
            # if restart_threshold == -1:
            #     restart_threshold = total_nodes
            last_switch_time, switch_count, updated_comment = self.get_last_partition_switch_details(comment)
            if last_switch_time:
                logger.debug("Partition was already switched for the job, doubling the restart threshold")
                restart_threshold *= switch_count + 1
            if int(restart_count) >= restart_threshold:
                # make sure comment is not none and contains the partition switch term
                logger.info("Job %s seems to have restarted by slurm beyond the threshold %s. Switching to alternate partition %s",
                    job_id, restart_threshold, alternate_partition
                )
                switch_command = f"scontrol update jobid={job_id} partition={alternate_partition} comment={updated_comment}"
                logger.info(f"Executing: {switch_command}")
                switch_exit_code = os.system(switch_command)
                if switch_exit_code == 0:
                    logger.info(f"Job: %s has been swithced to alternate partition: %s", job_id, alternate_partition)
                else:
                    logger.warning(f"Job: %s could not be swithced to alternate partition: %s, Error Code: %s", job_id, alternate_partition, switch_exit_code)

        def _getJobDetailsFromSacct(self, job_id_list: list) -> dict:
            """
            Get SLURM job exit codes for the jobs in `job_id_list` by running `sacct`.
            :param job_id_list: list of integer batch job IDs.
            :return: dict of job statuses, where key is the job-id, and value is a tuple
            containing the job's state and exit code.
            """
            job_ids = ",".join(str(id) for id in job_id_list)
            args = ['sacct',
                    '-n',  # no header
                    '-j', job_ids,  # job
                    '--format', 'JobIDRaw,State,ExitCode',  # specify output columns
                    '-P',  # separate columns with pipes
                    '-S', '1970-01-01']  # override start time limit
            stdout = call_command(args, quiet=True)

            # Collect the job statuses in a dict; key is the job-id, value is a tuple containing
            # job state and exit status. Initialize dict before processing output of `sacct`.
            job_statuses = {}
            for job_id in job_id_list:
                job_statuses[job_id] = (None, None)

            for line in stdout.splitlines():
                values = line.strip().split('|')
                if len(values) < 3:
                    continue
                job_id_raw, state, exitcode = values
                logger.debug("%s state of job %s is %s", args[0], job_id_raw, state)
                # JobIDRaw is in the form JobID[.JobStep]; we're not interested in job steps.
                job_id_parts = job_id_raw.split(".")
                if len(job_id_parts) > 1:
                    continue
                job_id = int(job_id_parts[0])
                status, signal = (int(n) for n in exitcode.split(':'))
                if state == 'PENDING':
                    # sacct does not report the job pending reason in realtime. but scontrol does.
                    job_details = os.popen(
                        f"""
                        scontrol -o show job {job_id} |
                        sed 's/ /\\n/g'
                        """
                    ).read().strip().splitlines()
                    # 'Reason|Comment|Restarts|Partition'
                    jdict = {}
                    for item in job_details:
                        bits = item.split('=', 1)
                        if len(bits) == 1:
                            jdict[key] += ' ' + bits[0]
                        else:
                            key = bits[0]
                            jdict[key] = bits[1]
                    reason = jdict.get('Reason')
                    if reason == "BeginTime":
                        logger.debug("Job: %s is in %s state. Checking if alternate partition to be used.", job_id, state)
                        user_slurm_restart_thresh = int(os.getenv("TOIL_SLURM_JOB_RESTART_THRESHOLD", 5))
                        logger.debug("User override value for slurm job restart: %i", user_slurm_restart_thresh)
                        self.check_and_change_partition(job_details=jdict, restart_threshold=user_slurm_restart_thresh)
                if signal > 0:
                    # A non-zero signal may indicate e.g. an out-of-memory killed job
                    status = 128 + signal
                logger.debug("%s exit code of job %d is %s, return status %d",
                             args[0], job_id, exitcode, status)
                job_statuses[job_id] = state, status
            logger.debug("%s returning job statuses: %s", args[0], job_statuses)
            return job_statuses

        def _getJobDetailsFromScontrol(self, job_id_list: list) -> dict:
            """
            Get SLURM job exit codes for the jobs in `job_id_list` by running `scontrol`.
            :param job_id_list: list of integer batch job IDs.
            :return: dict of job statuses, where key is the job-id, and value is a tuple
            containing the job's state and exit code.
            """
            args = ['scontrol',
                    'show',
                    'job']
            # `scontrol` can only return information about a single job,
            # or all the jobs it knows about.
            if len(job_id_list) == 1:
                args.append(str(job_id_list[0]))

            stdout = call_command(args, quiet=True)

            # Job records are separated by a blank line.
            if isinstance(stdout, str):
                job_records = stdout.strip().split('\n\n')
            elif isinstance(stdout, bytes):
                job_records = stdout.decode('utf-8').strip().split('\n\n')

            # Collect the job statuses in a dict; key is the job-id, value is a tuple containing
            # job state and exit status. Initialize dict before processing output of `scontrol`.
            job_statuses = {}
            for job_id in job_id_list:
                job_statuses[job_id] = (None, None)

            # `scontrol` will report "No jobs in the system", if there are no jobs in the system,
            # and if no job-id was passed as argument to `scontrol`.
            if len(job_records) > 0 and job_records[0] == "No jobs in the system":
                return job_statuses

            for record in job_records:
                job = {}
                for line in record.splitlines():
                    for item in line.split():
                        # Output is in the form of many key=value pairs, multiple pairs on each line
                        # and multiple lines in the output. Each pair is pulled out of each line and
                        # added to a dictionary.
                        # Note: In some cases, the value itself may contain white-space. So, if we find
                        # a key without a value, we consider that key part of the previous value.
                        bits = item.split('=', 1)
                        if len(bits) == 1:
                            job[key] += ' ' + bits[0]
                        else:
                            key = bits[0]
                            job[key] = bits[1]
                    # The first line of the record contains the JobId. Stop processing the remainder
                    # of this record, if we're not interested in this job.
                    job_id = int(job['JobId'])
                    if job_id not in job_id_list:
                        logger.debug("%s job %d is not in the list", args[0], job_id)
                        break
                if job_id not in job_id_list:
                    continue
                state = job['JobState']
                if state == 'PENDING':
                    reason = job['Reason']
                    if reason == 'BeginTime':
                        logger.debug("Job: %s is in %s state. Checking if alternate partition to be used.", job_id, state)
                        user_slurm_restart_thresh = int(os.getenv("TOIL_SLURM_JOB_RESTART_THRESHOLD", 5))
                        logger.debug("User override value for slurm job restart: %i", user_slurm_restart_thresh)
                        self.check_and_change_partition(job_details=job, restart_threshold=user_slurm_restart_thresh)
                logger.debug("%s state of job %s is %s", args[0], job_id, state)
                try:
                    exitcode = job['ExitCode']
                    if exitcode is not None:
                        status, signal = (int(n) for n in exitcode.split(':'))
                        if signal > 0:
                            # A non-zero signal may indicate e.g. an out-of-memory killed job
                            status = 128 + signal
                        logger.debug("%s exit code of job %d is %s, return status %d",
                                     args[0], job_id, exitcode, status)
                        rc = status
                    else:
                        rc = None
                except KeyError:
                    rc = None
                job_statuses[job_id] = (state, rc)
            logger.debug("%s returning job statuses: %s", args[0], job_statuses)
            return job_statuses

        ###
        ### Implementation-specific helper methods
        ###
        def select_partition(self, cpus, mem, accelerators, preferred=True):
            '''Select suitable slurm partition based on requirements. Checks state of partition.

            :param cpus: required cps
            :type cpus: int
            :param mem: required memory
            :type mem: integer
            :param preferred: respect partition preference, defaults to True
            :type preferred: bool, optional
            :return: suitable partition for the requirements
            :rtype: str
            '''
            gpu = True if accelerators else False
            # Intentionally we check here if gpu nodes exist and choose them if required.
            # This is because we need an approach to ignore accelerator specification if gpu partition not found.
            usable_resources = self.batchSystemResources
            if gpu:
                if not any(self.batchSystemResources['gpu']):
                    logger.warning("""
                    Ignoring specified accelerator requirements, as there are no gpu nodes available in the cluster.
                    """)
                usable_resources = self.batchSystemResources[self.batchSystemResources['gpu'] == gpu]
            if 'preference' in self.batchSystemResources.columns:
                possible_partitions = usable_resources.partitions[
                    (self.batchSystemResources['cputot'] >= cpus) &
                    (self.batchSystemResources['realmemory'] >= mem) &
                    (self.batchSystemResources['preference'] == preferred)
                ].values
            else:
                possible_partitions = usable_resources.partitions[
                    (self.batchSystemResources['cputot'] >= cpus) &
                    (self.batchSystemResources['realmemory'] >= mem)
                ].values
            if len(possible_partitions) != 0:
                usable_partitions = []
                logger.info("Available Partitions: %s", possible_partitions)
                for partition in possible_partitions:
                    partition_state = os.popen(
                        f"""
                        scontrol -o show partition {partition} |
                        sed 's/ /\\n/g' |
                        grep State |
                        cut -d "=" -f2
                        """
                    ).read().strip()
                    if partition_state == 'UP':
                        usable_partitions.append(partition)
                    else:
                        logger.info(
                            "Skipping partition: %s, due to state being %s",
                            partition,
                            partition_state
                        )
                logger.info("Usable Partitions: %s", usable_partitions)
                return usable_partitions[0]
            
            if 'preference' in self.batchSystemResources.columns:
                logger.warning(
                    "Could not find a partition to suffice cpus: %s, memory: %s, accelerators: %s and preferred type: %s",
                    cpus,
                    mem,
                    accelerators,
                    preferred
                )
                logger.info("Trying with preferred type: %s", not preferred)
                return self.select_partition(cpus, mem, accelerators, not preferred)
            else:
                logger.error(
                    "Could not find a partition to suffice cpus: %s, memory: %s, accelerators: %s",
                    cpus,
                    mem,
                    accelerators
                )
                return

        def prepareSbatch(self,
                          cpu: int,
                          mem: int,
                          accelerators: Optional[List[AcceleratorRequirement]],
                          jobID: int,
                          jobName: str,
                          job_environment: Optional[Dict[str, str]],
<<<<<<< HEAD
                          gpus: Optional[int]) -> List[str]:
=======
                          use_preferred_partition: Optional[bool],
                          comment: Optional[str]) -> List[str]:
>>>>>>> 43954a1e

            #  Returns the sbatch command line before the script to run
            sbatch_line = ['sbatch', '-J', f'toil_job_{jobID}_{jobName}']
            if gpus:
                sbatch_line = sbatch_line[:1] + [f'--gres=gpu:{gpus}'] + sbatch_line[1:]
            environment = {}
            environment.update(self.boss.environment)
            if job_environment:
                environment.update(job_environment)

            # "Native extensions" for SLURM (see DRMAA or SAGA)
            nativeConfig = os.getenv('TOIL_SLURM_ARGS')

            # --export=[ALL,]<environment_toil_variables>
            set_exports = "--export=ALL"

            if nativeConfig is not None:
                logger.debug("Native SLURM options appended to sbatch from TOIL_SLURM_ARGS env. variable: %s", nativeConfig)

                for arg in nativeConfig.split():
                    if arg.startswith("--mem") or arg.startswith("--cpus-per-task"):
                        raise ValueError(f"Some resource arguments are incompatible: {nativeConfig}")
                    # repleace default behaviour by the one stated at TOIL_SLURM_ARGS
                    if arg.startswith("--export"):
                        set_exports = arg
                sbatch_line.extend(nativeConfig.split())

            if environment:
                argList = []

                for k, v in environment.items():
                    quoted_value = quote(os.environ[k] if v is None else v)
                    argList.append(f'{k}={quoted_value}')

                set_exports += ',' + ','.join(argList)

            # add --export to the sbatch
            sbatch_line.append(set_exports)

            parallel_env = os.getenv('TOIL_SLURM_PE')
            if cpu and cpu > 1 and parallel_env:
                sbatch_line.append(f'--partition={parallel_env}')

            if mem is not None and self.boss.config.allocate_mem:
                # memory passed in is in bytes, but slurm expects megabytes
                slurm_mem = math.ceil(mem / 2 ** 20)
                sbatch_line.append(f'--mem={slurm_mem}')
            else:
                slurm_mem = None
            if cpu is not None:
                slurm_cpu = math.ceil(cpu)
                sbatch_line.append(f'--cpus-per-task={slurm_cpu}')

            if slurm_mem and slurm_cpu:
                logger.info(
                    "Trying to select partition based on cpus: %s and memory: %s of preferred type: %s",
                    slurm_cpu,
                    slurm_mem,
                    use_preferred_partition
                )
                partition = self.select_partition(
                    slurm_cpu,
                    slurm_mem,
                    accelerators=accelerators,
                    preferred=use_preferred_partition,
                )
                logger.info(
                    "Selected partition: %s based on cpus: %s and memory: %s of preferred type: %s",
                    partition,
                    slurm_cpu,
                    slurm_mem,
                    use_preferred_partition
                )
                sbatch_line.append(f'--partition={partition}')
            else:
                logger.info("Skipping slurm partition selection as mem and cpu are not specified.")
            
            if comment is not None:
                sbatch_line.append(f'--comment={comment}')

            stdoutfile: str = self.boss.format_std_out_err_path(jobID, '%j', 'out')
            stderrfile: str = self.boss.format_std_out_err_path(jobID, '%j', 'err')
            sbatch_line.extend(['-o', stdoutfile, '-e', stderrfile])

            return sbatch_line

        def parse_elapsed(self, elapsed):
            # slurm returns elapsed time in days-hours:minutes:seconds format
            # Sometimes it will only return minutes:seconds, so days may be omitted
            # For ease of calculating, we'll make sure all the delimeters are ':'
            # Then reverse the list so that we're always counting up from seconds -> minutes -> hours -> days
            total_seconds = 0
            try:
                elapsed = elapsed.replace('-', ':').split(':')
                elapsed.reverse()
                seconds_per_unit = [1, 60, 3600, 86400]
                for index, multiplier in enumerate(seconds_per_unit):
                    if index < len(elapsed):
                        total_seconds += multiplier * int(elapsed[index])
            except ValueError:
                pass  # slurm may return INVALID instead of a time
            return total_seconds

    def _check_accelerator_request(self, requirer: Requirer) -> None:
        for accelerator in requirer.accelerators:
            if accelerator['kind'] != 'gpu':
                raise InsufficientSystemResources(requirer, 'accelerators', details=
                                                  [
                                                      f'The accelerator {accelerator} could not be provided'
                                                      'The Toil Slurm batch system only supports gpu accelerators at the moment.'
                                                  ])

    ###
    ### The interface for SLURM
    ###
    @classmethod
    def _check_accelerator_request(self, requirer: Requirer) -> None:
        for accelerator in requirer.accelerators:
            if accelerator['kind'] != 'gpu':
                # We can only provide GPUs, and of those only nvidia ones.
                raise InsufficientSystemResources(requirer, 'accelerators', details=[
                    f'The accelerator {accelerator} could not be provided.',
                    'Slurm can only provide gpu accelerators.'
                ])
            # if not any(self.batchSystemResources['gputot'] >= accelerator['count']):
            #     raise InsufficientSystemResources(requirer, 'accelerators', details=[
            #         f'The requested number of accelerators {accelerator} could not be provided.',
            #         f'Slurm cluster currently has {self.batchSystemResources["gputot"]}.'
            #     ])
    
    @classmethod
    def assessBatchResources(cls):
        slurm_partition_configs = os.popen(
            r"""
            scontrol show node -o |
            sed 's/\[.*//g' |
            sed 's/NodeName=/\[/' |
            sed 's/ /\] /' |
            sed 's/ \+/\n/g' |
            sed 's/(null)//g' | 
            egrep "=|\["
            """
        ).read().strip()
        # print(slurm_partition_configs)
        config = configparser.ConfigParser()
        config.read_string(slurm_partition_configs)
        config_dicts = []
        for section, val in config._sections.items():
            cdict = {'NodeName': section}
            for k, v in val.items():
                cdict[k] = v
            config_dicts.append(cdict)

        config_data = pd.DataFrame.from_dict(config_dicts)
        # print(config_data)
        req_configs = config_data[
            [
                'partitions', 'cputot', 'realmemory', "gres",
            ]
        ]
        slurm_resources = req_configs.groupby("partitions").max().reset_index()
        slurm_resources['gputot'] = slurm_resources.gres.apply(lambda x: int(x.split(":")[2]) if x else None)
        slurm_resources['gpu'] = ~slurm_resources.gputot.isnull()
        slurm_resources.drop(columns='gres', inplace=True)
        preference = os.getenv("TOIL_SLURM_PARTITON_PREFERED")
        if preference:
            logger.info(
                "Setting slurm partition preference: %s",
                preference
            )
            slurm_resources['preference'] = slurm_resources.partitions.str.contains(preference, case=False)
        else:
            logger.info(
                "No slurm partition preference set"
            )
        slurm_resources[['cputot', 'realmemory']] = slurm_resources[
            ['cputot', 'realmemory']
        ].astype(int)
        slurm_resources.sort_values(['cputot', 'realmemory'], inplace=True)
        return slurm_resources

    # `scontrol show config` can get us the slurm config, and there are values
    # SchedulerTimeSlice and AcctGatherNodeFreq in there, but
    # SchedulerTimeSlice is for time-sharing preemtion and AcctGatherNodeFreq
    # is for reporting resource statistics (and can be 0). Slurm does not
    # actually seem to have a scheduling granularity or tick rate. So we don't
    # implement getWaitDuration().

    @classmethod
    def add_options(cls, parser: Union[ArgumentParser, _ArgumentGroup]):
        allocate_mem = parser.add_mutually_exclusive_group()
        allocate_mem_help = ("A flag that can block allocating memory with '--mem' for job submissions "
                             "on SLURM since some system servers may reject any job request that "
                             "explicitly specifies the memory allocation.  The default is to always allocate memory.")
        allocate_mem.add_argument("--dont_allocate_mem", action='store_false', dest="allocate_mem", help=allocate_mem_help)
        allocate_mem.add_argument("--allocate_mem", action='store_true', dest="allocate_mem", help=allocate_mem_help)
        allocate_mem.set_defaults(allocate_mem=True)

    OptionType = TypeVar('OptionType')
    @classmethod
    def setOptions(cls, setOption: OptionSetter) -> None:
        setOption("allocate_mem", bool, default=False)
<|MERGE_RESOLUTION|>--- conflicted
+++ resolved
@@ -63,21 +63,16 @@
             call_command(['scancel', self.getBatchSystemID(jobID)])
 
         def prepareSubmission(self,
-                              cpu: int,
-                              memory: int,
-                              accelerators: Optional[List[AcceleratorRequirement]],
-                              jobID: int,
-                              command: str,
-                              jobName: str,
-                              job_environment: Optional[Dict[str, str]] = None,
-<<<<<<< HEAD
-                              gpus: Optional[int] = None) -> List[str]:
-            return self.prepareSbatch(cpu, memory, jobID, jobName, job_environment, gpus) + [f'--wrap={command}']
-=======
-                              use_preferred_partition: Optional[bool] = True,
-                              comment: Optional[str] = None,) -> List[str]:
-            return self.prepareSbatch(cpu, memory, accelerators, jobID, jobName, job_environment, use_preferred_partition, comment) + [f'--wrap={command}']
->>>>>>> 43954a1e
+                cpu: int,
+                memory: int,
+                jobID: int,
+                command: str,
+                jobName: str,
+                job_environment: Optional[Dict[str, str]] = None,
+                gpus: Optional[int] = None,
+                use_preferred_partition: Optional[bool] = True,
+                comment: Optional[str] = None,) -> List[str]:
+            return self.prepareSbatch(cpu, memory, jobID, jobName, job_environment, gpus, use_preferred_partition, comment) + [f'--wrap={command}']
 
         def submitJob(self, subLine):
             try:
@@ -310,7 +305,7 @@
                     # A non-zero signal may indicate e.g. an out-of-memory killed job
                     status = 128 + signal
                 logger.debug("%s exit code of job %d is %s, return status %d",
-                             args[0], job_id, exitcode, status)
+                            args[0], job_id, exitcode, status)
                 job_statuses[job_id] = state, status
             logger.debug("%s returning job statuses: %s", args[0], job_statuses)
             return job_statuses
@@ -389,7 +384,7 @@
                             # A non-zero signal may indicate e.g. an out-of-memory killed job
                             status = 128 + signal
                         logger.debug("%s exit code of job %d is %s, return status %d",
-                                     args[0], job_id, exitcode, status)
+                                    args[0], job_id, exitcode, status)
                         rc = status
                     else:
                         rc = None
@@ -478,19 +473,14 @@
                 return
 
         def prepareSbatch(self,
-                          cpu: int,
-                          mem: int,
-                          accelerators: Optional[List[AcceleratorRequirement]],
-                          jobID: int,
-                          jobName: str,
-                          job_environment: Optional[Dict[str, str]],
-<<<<<<< HEAD
-                          gpus: Optional[int]) -> List[str]:
-=======
-                          use_preferred_partition: Optional[bool],
-                          comment: Optional[str]) -> List[str]:
->>>>>>> 43954a1e
-
+            cpu: int,
+            mem: int,
+            jobID: int,
+            jobName: str,
+            job_environment: Optional[Dict[str, str]],
+            gpus: Optional[int],
+            use_preferred_partition: Optional[bool],
+            comment: Optional[str]) -> List[str]:
             #  Returns the sbatch command line before the script to run
             sbatch_line = ['sbatch', '-J', f'toil_job_{jobID}_{jobName}']
             if gpus:
@@ -553,7 +543,7 @@
                 partition = self.select_partition(
                     slurm_cpu,
                     slurm_mem,
-                    accelerators=accelerators,
+                    accelerators=gpus,
                     preferred=use_preferred_partition,
                 )
                 logger.info(
@@ -593,14 +583,14 @@
                 pass  # slurm may return INVALID instead of a time
             return total_seconds
 
-    def _check_accelerator_request(self, requirer: Requirer) -> None:
-        for accelerator in requirer.accelerators:
-            if accelerator['kind'] != 'gpu':
-                raise InsufficientSystemResources(requirer, 'accelerators', details=
-                                                  [
-                                                      f'The accelerator {accelerator} could not be provided'
-                                                      'The Toil Slurm batch system only supports gpu accelerators at the moment.'
-                                                  ])
+    # def _check_accelerator_request(self, requirer: Requirer) -> None:
+    #     for accelerator in requirer.accelerators:
+    #         if accelerator['kind'] != 'gpu':
+    #             raise InsufficientSystemResources(requirer, 'accelerators', details=
+    #                 [
+    #                     f'The accelerator {accelerator} could not be provided'
+    #                     'The Toil Slurm batch system only supports gpu accelerators at the moment.'
+    #                 ])
 
     ###
     ### The interface for SLURM
@@ -682,8 +672,8 @@
     def add_options(cls, parser: Union[ArgumentParser, _ArgumentGroup]):
         allocate_mem = parser.add_mutually_exclusive_group()
         allocate_mem_help = ("A flag that can block allocating memory with '--mem' for job submissions "
-                             "on SLURM since some system servers may reject any job request that "
-                             "explicitly specifies the memory allocation.  The default is to always allocate memory.")
+                            "on SLURM since some system servers may reject any job request that "
+                            "explicitly specifies the memory allocation.  The default is to always allocate memory.")
         allocate_mem.add_argument("--dont_allocate_mem", action='store_false', dest="allocate_mem", help=allocate_mem_help)
         allocate_mem.add_argument("--allocate_mem", action='store_true', dest="allocate_mem", help=allocate_mem_help)
         allocate_mem.set_defaults(allocate_mem=True)
