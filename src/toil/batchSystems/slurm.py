# Copyright (c) 2016 Duke Center for Genomic and Computational Biology
#
# Licensed under the Apache License, Version 2.0 (the "License");
# you may not use this file except in compliance with the License.
# You may obtain a copy of the License at
#
#     http://www.apache.org/licenses/LICENSE-2.0
#
# Unless required by applicable law or agreed to in writing, software
# distributed under the License is distributed on an "AS IS" BASIS,
# WITHOUT WARRANTIES OR CONDITIONS OF ANY KIND, either express or implied.
# See the License for the specific language governing permissions and
# limitations under the License.
import logging
import math
import os
from argparse import ArgumentParser, _ArgumentGroup
from queue import Empty
from shlex import quote
from typing import Dict, List, Optional, Set, Tuple, TypeVar, Union

<<<<<<< HEAD
# =======
import time
import configparser
import pandas as pd
from toil.batchSystems.abstractBatchSystem import (
    BatchJobExitReason,
    InsufficientSystemResources,
    UpdatedBatchJobInfo,
    EXIT_STATUS_UNAVAILABLE_VALUE,
)

# =======
from toil.batchSystems.abstractGridEngineBatchSystem import (
    AbstractGridEngineBatchSystem,
)
=======
from toil.batchSystems.abstractBatchSystem import BatchJobExitReason, EXIT_STATUS_UNAVAILABLE_VALUE, InsufficientSystemResources
from toil.batchSystems.abstractGridEngineBatchSystem import \
    AbstractGridEngineBatchSystem
>>>>>>> 1ce5aa99
from toil.batchSystems.options import OptionSetter
from toil.job import Requirer
from toil.lib.misc import CalledProcessErrorStderr, call_command

logger = logging.getLogger(__name__)

# We have a complete list of Slurm states. States not in one of these aren't
# allowed. See <https://slurm.schedmd.com/squeue.html#SECTION_JOB-STATE-CODES>

# If a job is in one of these states, Slurm can't run it anymore.
# We don't include states where the job is held or paused here;
# those mean it could run and needs to wait for someone to un-hold
# it, so Toil should wait for it.
#
# We map from each terminal state to the Toil-ontology exit reason.
TERMINAL_STATES: Dict[str, BatchJobExitReason] = {
    "BOOT_FAIL": BatchJobExitReason.LOST,
    "CANCELLED": BatchJobExitReason.KILLED,
    "COMPLETED": BatchJobExitReason.FINISHED,
    "DEADLINE": BatchJobExitReason.KILLED,
    "FAILED": BatchJobExitReason.FAILED,
    "NODE_FAIL": BatchJobExitReason.LOST,
    "OUT_OF_MEMORY": BatchJobExitReason.MEMLIMIT,
    "PREEMPTED": BatchJobExitReason.KILLED,
    "REVOKED": BatchJobExitReason.KILLED,
    "SPECIAL_EXIT": BatchJobExitReason.FAILED,
    "TIMEOUT": BatchJobExitReason.KILLED
}

# If a job is in one of these states, it might eventually move to a different
# state.
NONTERMINAL_STATES: Set[str] = {
    "CONFIGURING",
    "COMPLETING",
    "PENDING",
    "RUNNING",
    "RESV_DEL_HOLD",
    "REQUEUE_FED",
    "REQUEUE_HOLD",
    "REQUEUED",
    "RESIZING",
    "SIGNALING",
    "STAGE_OUT",
    "STOPPED",
    "SUSPENDED"
} 

class SlurmBatchSystem(AbstractGridEngineBatchSystem):
<<<<<<< HEAD
    class Worker(AbstractGridEngineBatchSystem.Worker):
=======

    class GridEngineThread(AbstractGridEngineBatchSystem.GridEngineThread):

>>>>>>> 1ce5aa99
        def getRunningJobIDs(self):
            # Should return a dictionary of Job IDs and number of seconds
            times = {}
            with self.runningJobsLock:
                currentjobs = {str(self.batchJobIDs[x][0]): x for x in self.runningJobs}
            # currentjobs is a dictionary that maps a slurm job id (string) to our own internal job id
            # squeue arguments:
            # -h for no header
            # --format to get jobid i, state %t and time days-hours:minutes:seconds

            lines = call_command(
                ["squeue", "-h", "--format", "%i %t %M"], quiet=True
            ).split("\n")
            for line in lines:
                values = line.split()
                if len(values) < 3:
                    continue
                slurm_jobid, state, elapsed_time = values
                if slurm_jobid in currentjobs and state == "R":
                    seconds_running = self.parse_elapsed(elapsed_time)
                    times[currentjobs[slurm_jobid]] = seconds_running

            return times

        def killJob(self, jobID):
            call_command(["scancel", self.getBatchSystemID(jobID)])

        def prepareSubmission(
            self,
            cpu: int,
            memory: int,
            jobID: int,
            command: str,
            jobName: str,
            job_environment: Optional[Dict[str, str]] = None,
            gpus: Optional[int] = None,
            usePreferredPartition: Optional[bool] = True,
            comment: Optional[str] = None,
        ) -> List[str]:
            return self.prepareSbatch(
                cpu,
                memory,
                jobID,
                jobName,
                job_environment,
                gpus,
                usePreferredPartition,
                comment,
            ) + [f"--wrap=exec {command}"]

        def submitJob(self, subLine):
            try:
                # Slurm is not quite clever enough to follow the XDG spec on
                # its own. If the submission command sees e.g. XDG_RUNTIME_DIR
                # in our environment, it will send it along (especially with
                # --export=ALL), even though it makes a promise to the job that
                # Slurm isn't going to keep. It also has a tendency to create
                # /run/user/<uid> *at the start* of a job, but *not* keep it
                # around for the duration of the job.
                #
                # So we hide the whole XDG universe from Slurm before we make
                # the submission.
                # Might as well hide DBUS also.
                # This doesn't get us a trustworthy XDG session in Slurm, but
                # it does let us see the one Slurm tries to give us.
                no_session_environment = os.environ.copy()
                session_names = [
                    n
                    for n in no_session_environment.keys()
                    if n.startswith("XDG_") or n.startswith("DBUS_")
                ]
                for name in session_names:
                    del no_session_environment[name]

                output = call_command(subLine, env=no_session_environment)
                # sbatch prints a line like 'Submitted batch job 2954103'
                result = int(output.strip().split()[-1])
                logger.debug("sbatch submitted job %d", result)
                return result
            except OSError as e:
                logger.error(f"sbatch command failed with error: {e}")
                raise e

        def coalesce_job_exit_codes(
            self, batch_job_id_list: list
        ) -> List[Union[int, Tuple[int, Optional[BatchJobExitReason]], None]]:
            """
            Collect all job exit codes in a single call.
            :param batch_job_id_list: list of Job ID strings, where each string has the form
            "<job>[.<task>]".
            :return: list of job exit codes or exit code, exit reason pairs associated with the list of job IDs.
            """
            logger.debug("Getting exit codes for slurm jobs: %s", batch_job_id_list)
            # Convert batch_job_id_list to list of integer job IDs.
            job_id_list = [int(id.split(".")[0]) for id in batch_job_id_list]
            status_dict = self._get_job_details(job_id_list)
            exit_codes = []
            for _, status in status_dict.items():
                exit_codes.append(self._get_job_return_code(status))
            return exit_codes

        def getJobExitCode(
            self, batchJobID: str
        ) -> Union[int, Tuple[int, Optional[BatchJobExitReason]], None]:
            """
            Get job exit code for given batch job ID.
            :param batchJobID: string of the form "<job>[.<task>]".
            :return: integer job exit code.
            """
            logger.debug("Getting exit code for slurm job: %s", batchJobID)
            # Convert batchJobID to an integer job ID.
            job_id = int(batchJobID.split(".")[0])
            status_dict = self._get_job_details([job_id])
            status = status_dict[job_id]
            return self._get_job_return_code(status)

        def getUpdatedBatchJob(self, maxWait):
            try:
                logger.debug("getUpdatedBatchJob: Job updates")
                item = self.updatedJobsQueue.get(timeout=maxWait)
                self.updatedJobsQueue.task_done()
                jobID, retcode, exit_reason = (
                    self.jobIDs[item.jobID],
                    item.exitStatus,
                    item.exit_reason,
                )
                self.currentjobs -= {self.jobIDs[item.jobID]}
            except Empty:
                logger.debug("getUpdatedBatchJob: Job queue is empty")
            else:
                return UpdatedBatchJobInfo(
                    jobID=jobID,
                    exitStatus=retcode,
                    wallTime=None,
                    exitReason=exit_reason,
                )

        def _get_job_details(self, job_id_list: list) -> dict:
            """
            Helper function for `getJobExitCode` and `coalesce_job_exit_codes`.
            Fetch job details from Slurm's accounting system or job control system.
            :param job_id_list: list of integer Job IDs.
            :return: dict of job statuses, where key is the integer job ID, and value is a tuple
            containing the job's state and exit code.
            """
            try:
                status_dict = self._getJobDetailsFromSacct(job_id_list)
            except CalledProcessErrorStderr:
                status_dict = self._getJobDetailsFromScontrol(job_id_list)
            return status_dict

        def _get_job_return_code(
            self, status: tuple
        ) -> Union[int, Tuple[int, Optional[BatchJobExitReason]], None]:
            """
            Given a Slurm return code, status pair, summarize them into a Toil return code, exit reason pair.

            The return code may have already been OR'd with the 128-offset
            Slurm-reported signal.

            Slurm will report return codes of 0 even if jobs time out instead
            of succeeding:

                2093597|TIMEOUT|0:0
                2093597.batch|CANCELLED|0:15

            So we guarantee here that, if the Slurm status string is not a
            successful one as defined in
            <https://slurm.schedmd.com/squeue.html#SECTION_JOB-STATE-CODES>, we
            will not return a successful return code.

            Helper function for `getJobExitCode` and `coalesce_job_exit_codes`.
            :param status: tuple containing the job's state and it's return code from Slurm.
            :return: the job's return code for Toil if it's completed, otherwise None.
            """
            state, rc, reason = status

<<<<<<< HEAD
            # If a job is in one of these states, Slurm can't run it anymore.
            # We don't include states where the job is held or paused here;
            # those mean it could run and needs to wait for someone to un-hold
            # it, so Toil should wait for it.
            #
            # We map from each terminal state to the Toil-ontology exit reason.
            TERMINAL_STATES: Dict[str, BatchJobExitReason] = {
                "BOOT_FAIL": BatchJobExitReason.LOST,
                "CANCELLED": BatchJobExitReason.KILLED,
                "COMPLETED": BatchJobExitReason.FINISHED,
                "DEADLINE": BatchJobExitReason.KILLED,
                "FAILED": BatchJobExitReason.FAILED,
                "NODE_FAIL": BatchJobExitReason.LOST,
                "OUT_OF_MEMORY": BatchJobExitReason.MEMLIMIT,
                "PREEMPTED": BatchJobExitReason.KILLED,
                "TIMEOUT": BatchJobExitReason.KILLED,
            }
=======
>>>>>>> 1ce5aa99
            if state not in TERMINAL_STATES:
                if reason == "BadConstraints":
                    logger.warning("[SlurmJobHandler] Bad Constrains reason detected.")
                    return BatchJobExitReason.BADCONSTRAINTS
                # Don't treat the job as exited yet
                return None

            exit_reason = TERMINAL_STATES[state]

            if exit_reason == BatchJobExitReason.FINISHED:
                # The only state that should produce a 0 ever is COMPLETED. So
                # if the job is COMPLETED and the exit reason is thus FINISHED,
                # pass along the code it has.
                return (rc, exit_reason)

            if exit_reason == BatchJobExitReason.LOST:
                logger.warning(
                    "[SlurmJobHandler] NODE_FAIL encountered. Waiting for slurm to use other nodes in partition."
                )
                return None

            if rc == 0:
                # The job claims to be in a state other than COMPLETED, but
                # also to have not encountered a problem. Say the exit status
                # is unavailable.
                return (EXIT_STATUS_UNAVAILABLE_VALUE, exit_reason)
            # If the code is nonzero, pass it along.
            return (rc, exit_reason)  # If the code is nonzero, pass it along.

        def get_last_partition_switch_details(self, comment):
            """Get last partition switch time if comment contains it and the switch was done before 2 min

            :param comment: Job comment
            :type comment: str

            :return: Last partition switch time
            :rtype: tuple
            """
            # A job might contain user comments at times.
            # We would like to store swtich count and time.
            # Format: <user_comments>;ToilSlurmPartitionSwtich:<switch_count>+<swtich_time>
            last_switch_time, switch_count = (None, None)
            if comment:
                if comment.__contains__("ToilSlurmPartitionSwitch"):
                    switch_details = (
                        next(filter(lambda x: x.startswith("Toil"), comment.split(";")))
                        .split(":")[1]
                        .split("+")
                    )
                    switch_count = int(switch_details[0])
                    last_switch_time = int(switch_details[1])
                    updated_comment = f"ToilSlurmPartitionSwitch:{switch_count + 1}+{int(time.time())}"
                else:
                    updated_comment = (
                        f"{comment};ToilSlurmPartitionSwitch:1+{int(time.time())}"
                    )
            else:
                updated_comment = f"ToilSlurmPartitionSwitch:1+{int(time.time())}"
            logger.debug("Updated Comment: %s", updated_comment)
            return (last_switch_time, switch_count, updated_comment)

        def check_and_change_partition(self, job_details, restart_threshold=5):
            """Get the job restart count and switch partition.
            TODO: restart_threshold=-1 implies node count per partition.

            :param job_id: pending jobs id
            :type job_id: int
            :param restart_threshold: number of restarts to wait for before updating partition, defaults to 5
            :type restart_threshold: int, optional
            """
            # logger.debug("Slurm job details: %s", job_details)
            # comment would not be available if not definied during submission
            job_id = job_details.get("JobId")
            comment = job_details.get("Comment")
            restart_count = int(job_details.get("Restarts"))
            partition = job_details.get("Partition")
            alternate_partition = (
                os.popen(
                    f"""
                scontrol -o show partition {partition} |
                sed 's/ /\\n/g' |
                grep 'Alternate' |
                cut -d "=" -f2
                """
                )
                .read()
                .strip()
            )
            if alternate_partition:
                partition_state = (
                    os.popen(
                        f"""
                    scontrol -o show partition {partition} |
                    sed 's/ /\\n/g' |
                    grep State |
                    cut -d "=" -f2
                    """
                    )
                    .read()
                    .strip()
                )
                if partition_state != "UP":
                    logger.debug(
                        "Cannot switch partition: Configured alternate partition %s is %s",
                        alternate_partition,
                        partition_state,
                    )
                    return
            else:
                logger.debug(
                    "Cannot switch partition: No alternate partition configured for %s",
                    partition,
                )
                return

            # set max_possible restart threshold
            # if restart_threshold == -1:
            #     restart_threshold = total_nodes
            last_switch_time, switch_count, updated_comment = (
                self.get_last_partition_switch_details(comment)
            )
            if last_switch_time:
                if (int(time.time()) - last_switch_time) < 300000:
                    logger.debug(
                        "Seems like last patition switch happened just 5 min before. Skipping switch for now"
                    )
                    return
                restart_threshold *= switch_count + 1
                logger.debug(
                    "Partition was already switched for the job, doubling the restart threshold to %s",
                    restart_threshold,
                )
            if int(restart_count) >= restart_threshold:
                # make sure comment is not none and contains the partition switch term
                logger.info(
                    "Job %s seems to have restarted by slurm beyond the threshold %s. Switching to alternate partition %s",
                    job_id,
                    restart_threshold,
                    alternate_partition,
                )
                switch_command = f'scontrol update jobid={job_id} partition={alternate_partition} comment="{updated_comment}"'
                logger.info(f"Executing: {switch_command}")
                switch_exit_code = os.system(switch_command)
                if switch_exit_code == 0:
                    logger.info(
                        "Job: %s has been swithced to alternate partition: %s",
                        job_id,
                        alternate_partition,
                    )
                else:
                    logger.warning(
                        "Job: %s could not be swithced to alternate partition: %s, Error Code: %s",
                        job_id,
                        alternate_partition,
                        switch_exit_code,
                    )

        def _canonicalize_state(self, state: str) -> str:
            """
            Turn a state string form SLURM into just the state token like "CANCELED".
            """

            # Slurm will sometimes send something like "CANCELED by 30065" in
            # the state column for some reason.
            
            state_token = state

            if " " in state_token:
                state_token = state.split(" ", 1)[0]

            if state_token not in TERMINAL_STATES and state_token not in NONTERMINAL_STATES:
                raise RuntimeError("Toil job in unimplemented Slurm state " + state)
            
            return state_token

        def _getJobDetailsFromSacct(self, job_id_list: list) -> dict:
            """
            Get SLURM job exit codes for the jobs in `job_id_list` by running `sacct`.
            :param job_id_list: list of integer batch job IDs.
            :return: dict of job statuses, where key is the job-id, and value is a tuple
            containing the job's state and exit code.
            """
            job_ids = ",".join(str(id) for id in job_id_list)
            args = [
                "sacct",
                "-n",  # no header
                "-j",
                job_ids,  # job
                "--format",
                "JobIDRaw,State,ExitCode",  # specify output columns
                "-P",  # separate columns with pipes
                "-S",
                "1970-01-01",
            ]  # override start time limit
            stdout = call_command(args, quiet=True)

            # Collect the job statuses in a dict; key is the job-id, value is a tuple containing
            # job state and exit status. Initialize dict before processing output of `sacct`.
            job_statuses = {}
            for job_id in job_id_list:
                job_statuses[job_id] = (None, None, None)

            for line in stdout.splitlines():
                values = line.strip().split("|")
                if len(values) < 3:
                    continue
                job_id_raw, state, exitcode = values
                state = self._canonicalize_state(state)
                logger.debug("%s state of job %s is %s", args[0], job_id_raw, state)
                # JobIDRaw is in the form JobID[.JobStep]; we're not interested in job steps.
                job_id_parts = job_id_raw.split(".")
                if len(job_id_parts) > 1:
                    continue
                job_id = int(job_id_parts[0])
                status, signal = (int(n) for n in exitcode.split(":"))
                reason = ""
                if state == "PENDING":
                    # sacct does not report the job pending reason in realtime. but scontrol does.
                    job_details = (
                        os.popen(
                            f"""
                        scontrol -o show job {job_id} |
                        sed 's/ /\\n/g'
                        """
                        )
                        .read()
                        .strip()
                        .splitlines()
                    )
                    # 'Reason|Comment|Restarts|Partition'
                    jdict = {}
                    for item in job_details:
                        bits = item.split("=", 1)
                        if len(bits) == 1:
                            jdict[key] += " " + bits[0]
                        else:
                            key = bits[0]
                            jdict[key] = bits[1]
                    reason = jdict.get("Reason")
                    if reason == "BadConstraints":
                        status = 7
                    if reason == "BeginTime":
                        logger.debug(
                            "Job: %s is in %s state. Checking if alternate partition to be used.",
                            job_id,
                            state,
                        )
                        user_slurm_restart_thresh = int(
                            os.getenv("TOIL_SLURM_JOB_RESTART_THRESHOLD", 5)
                        )
                        logger.debug(
                            "User override value for slurm job restart: %i",
                            user_slurm_restart_thresh,
                        )
                        self.check_and_change_partition(
                            job_details=jdict,
                            restart_threshold=user_slurm_restart_thresh,
                        )
                if signal > 0:
                    # A non-zero signal may indicate e.g. an out-of-memory killed job
                    status = 128 + signal
                logger.debug(
                    "%s exit code of job %d is %s, return status %d",
                    args[0],
                    job_id,
                    exitcode,
                    status,
                )
                job_statuses[job_id] = state, status, reason
            logger.debug("%s returning job statuses: %s", args[0], job_statuses)
            return job_statuses

        def _getJobDetailsFromScontrol(self, job_id_list: list) -> dict:
            """
            Get SLURM job exit codes for the jobs in `job_id_list` by running `scontrol`.
            :param job_id_list: list of integer batch job IDs.
            :return: dict of job statuses, where key is the job-id, and value is a tuple
            containing the job's state and exit code.
            """
            args = ["scontrol", "show", "job"]
            # `scontrol` can only return information about a single job,
            # or all the jobs it knows about.
            if len(job_id_list) == 1:
                args.append(str(job_id_list[0]))

            stdout = call_command(args, quiet=True)

            # Job records are separated by a blank line.
            if isinstance(stdout, str):
                job_records = stdout.strip().split("\n\n")
            elif isinstance(stdout, bytes):
                job_records = stdout.decode("utf-8").strip().split("\n\n")

            # Collect the job statuses in a dict; key is the job-id, value is a tuple containing
            # job state and exit status. Initialize dict before processing output of `scontrol`.
            job_statuses = {}
            for job_id in job_id_list:
                job_statuses[job_id] = (None, None, None)

            # `scontrol` will report "No jobs in the system", if there are no jobs in the system,
            # and if no job-id was passed as argument to `scontrol`.
            if len(job_records) > 0 and job_records[0] == "No jobs in the system":
                return job_statuses

            for record in job_records:
                job = {}
                for line in record.splitlines():
                    for item in line.split():
                        # Output is in the form of many key=value pairs, multiple pairs on each line
                        # and multiple lines in the output. Each pair is pulled out of each line and
                        # added to a dictionary.
                        # Note: In some cases, the value itself may contain white-space. So, if we find
                        # a key without a value, we consider that key part of the previous value.
                        bits = item.split("=", 1)
                        if len(bits) == 1:
                            job[key] += " " + bits[0]
                        else:
                            key = bits[0]
                            job[key] = bits[1]
                    # The first line of the record contains the JobId. Stop processing the remainder
                    # of this record, if we're not interested in this job.
                    job_id = int(job["JobId"])
                    if job_id not in job_id_list:
                        logger.debug("%s job %d is not in the list", args[0], job_id)
                        break
                if job_id not in job_id_list:
                    continue
<<<<<<< HEAD
                state = job["JobState"]
                reason = ""
                if state == "PENDING":
                    reason = job.get("Reason")
                    if reason == "BadConstraints":
                        job["ExitCode"] = 7
                    if reason == "BeginTime":
                        logger.debug(
                            "Job: %s is in %s state. Checking if alternate partition to be used.",
                            job_id,
                            state,
                        )
                        user_slurm_restart_thresh = int(
                            os.getenv("TOIL_SLURM_JOB_RESTART_THRESHOLD", 5)
                        )
                        logger.debug(
                            "User override value for slurm job restart: %i",
                            user_slurm_restart_thresh,
                        )
                        self.check_and_change_partition(
                            job_details=job, restart_threshold=user_slurm_restart_thresh
                        )
=======
                state = job['JobState']
                state = self._canonicalize_state(state)
>>>>>>> 1ce5aa99
                logger.debug("%s state of job %s is %s", args[0], job_id, state)
                try:
                    exitcode = job["ExitCode"]
                    if exitcode is not None:
                        status, signal = (int(n) for n in exitcode.split(":"))
                        if signal > 0:
                            # A non-zero signal may indicate e.g. an out-of-memory killed job
                            status = 128 + signal
                        logger.debug(
                            "%s exit code of job %d is %s, return status %d",
                            args[0],
                            job_id,
                            exitcode,
                            status,
                        )
                        rc = status
                    else:
                        rc = None
                except KeyError:
                    rc = None
                job_statuses[job_id] = (state, rc, reason)
            logger.debug("%s returning job statuses: %s", args[0], job_statuses)
            return job_statuses

        ###
        ### Implementation-specific helper methods
        ###
        def select_partition(self, cpus, mem, accelerators, preferred=True):
            """Select suitable slurm partition based on requirements. Checks state of partition.

            :param cpus: required cps
            :type cpus: int
            :param mem: required memory
            :type mem: integer
            :param preferred: respect partition preference, defaults to True
            :type preferred: bool, optional
            :return: suitable partition for the requirements
            :rtype: str
            """
            gpu = True if accelerators else False
            logger.info("GPU Required: %s", gpu)
            # Intentionally we check here if gpu nodes exist and choose them if required.
            # This is because we need an approach to ignore accelerator specification if gpu partition not found.
            usable_resources = self.batchSystemResources
            logger.info(
                "Detected Cluster Partitions: %s", usable_resources.partitions.unique()
            )
            if gpu:
                if not any(self.batchSystemResources["gpu"]):
                    logger.warning("""
                    Ignoring specified accelerator requirements, as there are no gpu nodes available in the cluster.
                    """)
                else:
                    usable_resources = self.batchSystemResources[
                        self.batchSystemResources["gpu"]
                    ]
            else:
                usable_resources = self.batchSystemResources[
                    ~self.batchSystemResources["gpu"]
                ]
            if "preference" in self.batchSystemResources.columns:
                possible_partitions = usable_resources.partitions[
                    (self.batchSystemResources["cputot"] >= cpus)
                    & (self.batchSystemResources["realmemory"] >= mem)
                    & (self.batchSystemResources["preference"] == preferred)
                ].values
            else:
                possible_partitions = usable_resources.partitions[
                    (self.batchSystemResources["cputot"] >= cpus)
                    & (self.batchSystemResources["realmemory"] >= mem)
                ].values
            if len(possible_partitions) != 0:
                usable_partitions = []
                logger.info("Feasible Partitions: %s", possible_partitions)
                for partition in possible_partitions:
                    partition_state = (
                        os.popen(
                            f"""
                        scontrol -o show partition {partition} |
                        sed 's/ /\\n/g' |
                        grep State |
                        cut -d "=" -f2
                        """
                        )
                        .read()
                        .strip()
                    )
                    if partition_state == "UP":
                        usable_partitions.append(partition)
                    else:
                        logger.info(
                            "Skipping partition: %s, due to state being %s",
                            partition,
                            partition_state,
                        )
                logger.info("Selectable Partitions: %s", usable_partitions)
                return usable_partitions[0]

            if "preference" in self.batchSystemResources.columns:
                logger.warning(
                    "Could not find a partition to suffice cpus: %s, memory: %s, accelerators: %s and preferred type: %s",
                    cpus,
                    mem,
                    accelerators,
                    preferred,
                )
                logger.info("Trying with preferred type: %s", not preferred)
                return self.select_partition(cpus, mem, accelerators, not preferred)
            else:
                logger.error(
                    "Could not find a partition to suffice cpus: %s, memory: %s, accelerators: %s",
                    cpus,
                    mem,
                    accelerators,
                )
                return

        def prepareSbatch(
            self,
            cpu: int,
            mem: int,
            jobID: int,
            jobName: str,
            job_environment: Optional[Dict[str, str]],
            gpus: Optional[int],
            usePreferredPartition: Optional[bool],
            comment: Optional[str],
        ) -> List[str]:
            """
            Returns the sbatch command line to run to queue the job.
            """
            timeout = os.getenv("TOIL_SLURM_JOB_TIMEOUT", "02:30:00")
            # Start by naming the job
            sbatch_line = ["sbatch", "-t", timeout, "-J", f"toil_job_{jobID}_{jobName}"]

            # Make sure the job gets a signal before it disappears so that e.g.
            # container cleanup finally blocks can run. Ask for SIGINT so we
            # can get the default Python KeyboardInterrupt which third-party
            # code is likely to plan for. Make sure to send it to the batch
            # shell process with "B:", not to all the srun steps it launches
            # (because there shouldn't be any). We cunningly replaced the batch
            # shell process with the Toil worker process, so Toil should be
            # able to get the signal.
            #
            # TODO: Add a way to detect when the job failed because it
            # responded to this signal and use the right exit reason for it.
            sbatch_line.append("--signal=B:INT@30")
            if gpus:
                sbatch_line = sbatch_line[:1] + [f"--gres=gpu:{gpus}"] + sbatch_line[1:]
            environment = {}
            environment.update(self.boss.environment)
            if job_environment:
                environment.update(job_environment)

            # "Native extensions" for SLURM (see DRMAA or SAGA)
            nativeConfig = os.getenv("TOIL_SLURM_ARGS")

            # --export=[ALL,]<environment_toil_variables>
            set_exports = "--export=ALL"

            if nativeConfig is not None:
                logger.debug(
                    "Native SLURM options appended to sbatch from TOIL_SLURM_ARGS env. variable: %s",
                    nativeConfig,
                )

                for arg in nativeConfig.split():
                    if arg.startswith("--mem") or arg.startswith("--cpus-per-task"):
                        raise ValueError(
                            f"Some resource arguments are incompatible: {nativeConfig}"
                        )
                    # repleace default behaviour by the one stated at TOIL_SLURM_ARGS
                    if arg.startswith("--export"):
                        set_exports = arg
                sbatch_line.extend(nativeConfig.split())

            if environment:
                argList = []

                for k, v in environment.items():
                    quoted_value = quote(os.environ[k] if v is None else v)
                    argList.append(f"{k}={quoted_value}")

                set_exports += "," + ",".join(argList)

            # add --export to the sbatch
            sbatch_line.append(set_exports)

            parallel_env = os.getenv("TOIL_SLURM_PE")
            if cpu and cpu > 1 and parallel_env:
                sbatch_line.append(f"--partition={parallel_env}")

            if mem is not None and self.boss.config.allocate_mem:
                # memory passed in is in bytes, but slurm expects megabytes
                slurm_mem = math.ceil(mem / 2**20)
                sbatch_line.append(f"--mem={slurm_mem}")
            else:
                slurm_mem = None
            if cpu is not None:
                slurm_cpu = math.ceil(cpu)
                sbatch_line.append(f"--cpus-per-task={slurm_cpu}")

            if slurm_mem and slurm_cpu:
                # logger.info(
                #     "Trying to select partition based on cpus: %s and memory: %s of preferred type: %s",
                #     slurm_cpu,
                #     slurm_mem,
                #     usePreferredPartition,
                # )
                partition = self.select_partition(
                    slurm_cpu,
                    slurm_mem,
                    accelerators=gpus,
                    preferred=usePreferredPartition,
                )
                logger.info(
                    "Selected partition: %s based on cpus: %s and memory: %s of preferred type: %s",
                    partition,
                    slurm_cpu,
                    slurm_mem,
                    usePreferredPartition,
                )
                sbatch_line.append(f"--partition={partition}")
            else:
                logger.info(
                    "Skipping slurm partition selection as mem and cpu are not specified."
                )

            if comment is not None:
                sbatch_line.append(f"--comment={comment}")

            stdoutfile: str = self.boss.format_std_out_err_path(jobID, "%j", "out")
            stderrfile: str = self.boss.format_std_out_err_path(jobID, "%j", "err")
            sbatch_line.extend(["-o", stdoutfile, "-e", stderrfile])
            return sbatch_line

        def parse_elapsed(self, elapsed):
            # slurm returns elapsed time in days-hours:minutes:seconds format
            # Sometimes it will only return minutes:seconds, so days may be omitted
            # For ease of calculating, we'll make sure all the delimeters are ':'
            # Then reverse the list so that we're always counting up from seconds -> minutes -> hours -> days
            total_seconds = 0
            try:
                elapsed = elapsed.replace("-", ":").split(":")
                elapsed.reverse()
                seconds_per_unit = [1, 60, 3600, 86400]
                for index, multiplier in enumerate(seconds_per_unit):
                    if index < len(elapsed):
                        total_seconds += multiplier * int(elapsed[index])
            except ValueError:
                pass  # slurm may return INVALID instead of a time
            return total_seconds

    # def _check_accelerator_request(self, requirer: Requirer) -> None:
    #     for accelerator in requirer.accelerators:
    #         if accelerator['kind'] != 'gpu':
    #             raise InsufficientSystemResources(requirer, 'accelerators', details=
    #                 [
    #                     f'The accelerator {accelerator} could not be provided'
    #                     'The Toil Slurm batch system only supports gpu accelerators at the moment.'
    #                 ])

    ###
    ### The interface for SLURM
    ###
    @classmethod
    def _check_accelerator_request(self, requirer: Requirer) -> None:
        for accelerator in requirer.accelerators:
            if accelerator["kind"] != "gpu":
                # We can only provide GPUs, and of those only nvidia ones.
                raise InsufficientSystemResources(
                    requirer,
                    "accelerators",
                    details=[
                        f"The accelerator {accelerator} could not be provided.",
                        "Slurm can only provide gpu accelerators.",
                    ],
                )
            # if not any(self.batchSystemResources['gputot'] >= accelerator['count']):
            #     raise InsufficientSystemResources(requirer, 'accelerators', details=[
            #         f'The requested number of accelerators {accelerator} could not be provided.',
            #         f'Slurm cluster currently has {self.batchSystemResources["gputot"]}.'
            #     ])

    @classmethod
    def assessBatchResources(cls):
        slurm_partition_configs = (
            os.popen(
                r"""
            scontrol show node -o |
            sed 's/\[.*//g' |
            sed 's/NodeName=/\[/' |
            sed 's/ /\] /' |
            sed 's/ \+/\n/g' |
            sed 's/(null)//g' |
            egrep "=|\["
            """
            )
            .read()
            .strip()
        )
        # print(slurm_partition_configs)
        config = configparser.ConfigParser()
        config.read_string(slurm_partition_configs)
        config_dicts = []
        for section, val in config._sections.items():
            cdict = {"NodeName": section}
            for k, v in val.items():
                cdict[k] = v
            config_dicts.append(cdict)

        config_data = pd.DataFrame.from_dict(config_dicts)
        # print(config_data)
        req_configs = config_data[
            [
                "partitions",
                "cputot",
                "realmemory",
                "gres",
            ]
        ]
        slurm_resources = req_configs.groupby("partitions").max().reset_index()
        slurm_resources["gputot"] = slurm_resources.gres.apply(
            lambda x: int(x.split(":")[2]) if x else None
        )
        slurm_resources["gpu"] = ~slurm_resources.gputot.isnull()
        slurm_resources.drop(columns="gres", inplace=True)
        preference = os.getenv("TOIL_SLURM_PARTITON_PREFERED")
        if preference:
            logger.info("Setting slurm partition preference: %s", preference)
            slurm_resources["preference"] = slurm_resources.partitions.str.contains(
                preference, case=False
            )
        else:
            logger.info("No slurm partition preference set")
        slurm_resources[["cputot", "realmemory"]] = slurm_resources[
            ["cputot", "realmemory"]
        ].astype(int)
        slurm_resources.sort_values(["cputot", "realmemory"], inplace=True)
        return slurm_resources

    # `scontrol show config` can get us the slurm config, and there are values
    # SchedulerTimeSlice and AcctGatherNodeFreq in there, but
    # SchedulerTimeSlice is for time-sharing preemtion and AcctGatherNodeFreq
    # is for reporting resource statistics (and can be 0). Slurm does not
    # actually seem to have a scheduling granularity or tick rate. So we don't
    # implement getWaitDuration().

    @classmethod
    def add_options(cls, parser: Union[ArgumentParser, _ArgumentGroup]):
        allocate_mem = parser.add_mutually_exclusive_group()
        allocate_mem_help = (
            "A flag that can block allocating memory with '--mem' for job submissions "
            "on SLURM since some system servers may reject any job request that "
            "explicitly specifies the memory allocation.  The default is to always allocate memory."
        )
        allocate_mem.add_argument(
            "--dont_allocate_mem",
            action="store_false",
            dest="allocate_mem",
            help=allocate_mem_help,
        )
        allocate_mem.add_argument(
            "--allocate_mem",
            action="store_true",
            dest="allocate_mem",
            help=allocate_mem_help,
        )
        allocate_mem.set_defaults(allocate_mem=True)

    OptionType = TypeVar("OptionType")

    @classmethod
    def setOptions(cls, setOption: OptionSetter) -> None:
        setOption("allocate_mem")<|MERGE_RESOLUTION|>--- conflicted
+++ resolved
@@ -19,7 +19,6 @@
 from shlex import quote
 from typing import Dict, List, Optional, Set, Tuple, TypeVar, Union
 
-<<<<<<< HEAD
 # =======
 import time
 import configparser
@@ -35,11 +34,6 @@
 from toil.batchSystems.abstractGridEngineBatchSystem import (
     AbstractGridEngineBatchSystem,
 )
-=======
-from toil.batchSystems.abstractBatchSystem import BatchJobExitReason, EXIT_STATUS_UNAVAILABLE_VALUE, InsufficientSystemResources
-from toil.batchSystems.abstractGridEngineBatchSystem import \
-    AbstractGridEngineBatchSystem
->>>>>>> 1ce5aa99
 from toil.batchSystems.options import OptionSetter
 from toil.job import Requirer
 from toil.lib.misc import CalledProcessErrorStderr, call_command
@@ -88,13 +82,9 @@
 } 
 
 class SlurmBatchSystem(AbstractGridEngineBatchSystem):
-<<<<<<< HEAD
-    class Worker(AbstractGridEngineBatchSystem.Worker):
-=======
 
     class GridEngineThread(AbstractGridEngineBatchSystem.GridEngineThread):
 
->>>>>>> 1ce5aa99
         def getRunningJobIDs(self):
             # Should return a dictionary of Job IDs and number of seconds
             times = {}
@@ -272,26 +262,6 @@
             """
             state, rc, reason = status
 
-<<<<<<< HEAD
-            # If a job is in one of these states, Slurm can't run it anymore.
-            # We don't include states where the job is held or paused here;
-            # those mean it could run and needs to wait for someone to un-hold
-            # it, so Toil should wait for it.
-            #
-            # We map from each terminal state to the Toil-ontology exit reason.
-            TERMINAL_STATES: Dict[str, BatchJobExitReason] = {
-                "BOOT_FAIL": BatchJobExitReason.LOST,
-                "CANCELLED": BatchJobExitReason.KILLED,
-                "COMPLETED": BatchJobExitReason.FINISHED,
-                "DEADLINE": BatchJobExitReason.KILLED,
-                "FAILED": BatchJobExitReason.FAILED,
-                "NODE_FAIL": BatchJobExitReason.LOST,
-                "OUT_OF_MEMORY": BatchJobExitReason.MEMLIMIT,
-                "PREEMPTED": BatchJobExitReason.KILLED,
-                "TIMEOUT": BatchJobExitReason.KILLED,
-            }
-=======
->>>>>>> 1ce5aa99
             if state not in TERMINAL_STATES:
                 if reason == "BadConstraints":
                     logger.warning("[SlurmJobHandler] Bad Constrains reason detected.")
@@ -619,8 +589,8 @@
                         break
                 if job_id not in job_id_list:
                     continue
-<<<<<<< HEAD
                 state = job["JobState"]
+                state = self._canonicalize_state(state)
                 reason = ""
                 if state == "PENDING":
                     reason = job.get("Reason")
@@ -642,10 +612,6 @@
                         self.check_and_change_partition(
                             job_details=job, restart_threshold=user_slurm_restart_thresh
                         )
-=======
-                state = job['JobState']
-                state = self._canonicalize_state(state)
->>>>>>> 1ce5aa99
                 logger.debug("%s state of job %s is %s", args[0], job_id, state)
                 try:
                     exitcode = job["ExitCode"]
