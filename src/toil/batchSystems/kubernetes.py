--- conflicted
+++ resolved
@@ -599,13 +599,8 @@
                                 jobID = int(pod.metadata.owner_references[0].name[len(self.jobPrefix):])
                                 terminated = pod.status.container_statuses[0].state.terminated
                                 runtime = slow_down((terminated.finished_at - terminated.started_at).total_seconds())
-<<<<<<< HEAD
                                 result = (jobID, terminated.exit_code, runtime)
                                 self.try_kubernetes(self._api('batch').delete_namespaced_job, pod.metadata.owner_references[0].name,
-=======
-                                result = UpdatedBatchJobInfo(jobID=jobID, exitStatus=terminated.exit_code, wallTime=runtime, exitReason=None)
-                                self._api('batch').delete_namespaced_job(pod.metadata.owner_references[0].name,
->>>>>>> 6e99a91f
                                                                          self.namespace,
                                                                          propagation_policy='Foreground')
 
