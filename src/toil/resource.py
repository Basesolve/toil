--- conflicted
+++ resolved
@@ -425,15 +425,8 @@
 
             for package in reversed(name.split('.')):
                 dirPathTail = filePath.pop()
-<<<<<<< HEAD
-                try:
-                    assert dirPathTail == package
-                except AssertionError as aser:
-                    logger.warning("AssertionError Occured: %s, possibly due to use of shared modules", aser)
-=======
                 if dirPathTail != package:
-                    raise RuntimeError("Incorrect path to package.")
->>>>>>> 0e2a07a2
+                    raise RuntimeWarning("Incorrect path to package. possibly due to use of shared modules")
             dirPath = os.path.abspath(os.path.sep.join(filePath))
         absPrefix = os.path.abspath(sys.prefix)
         inVenv = inVirtualEnv()
