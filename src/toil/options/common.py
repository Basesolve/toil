--- conflicted
+++ resolved
@@ -555,7 +555,7 @@
         metavar="INT[,INT...]",
         help=f"Maximum number of nodes of each type in the cluster, if using autoscaling, "
         f"provided as a comma-separated list.  The first value is used as a default "
-        f"if the list length is less than the number of nodeTypes.  "
+        "if the list length is less than the number of nodeTypes.  "
         f"default=%(default)s",
     )
     autoscaling_options.add_argument(
@@ -909,7 +909,6 @@
     # Log management options
     log_options = parser.add_argument_group(
         title="Toil log management options.",
-<<<<<<< HEAD
         description="Options for how Toil should manage its logs.",
     )
     log_options.add_argument(
@@ -974,38 +973,68 @@
         default=False,
         help="Enable real-time logging from workers to leader",
     )
-=======
-        description="Options for how Toil should manage its logs."
-    )
-    log_options.add_argument("--maxLogFileSize", dest="maxLogFileSize", default=100 * 1024 * 1024, type=h2b,
-                             action=make_open_interval_action(1),
-                             help=f"The maximum size of a job log file to keep (in bytes), log files larger than "
-                                  f"this will be truncated to the last X bytes. Setting this option to zero will "
-                                  f"prevent any truncation. Setting this option to a negative value will truncate "
-                                  f"from the beginning.  Default={bytes2human(100 * 1024 * 1024)}")
-    log_options.add_argument("--writeLogs", dest="writeLogs", nargs='?', action='store', default=None,
-                             const=os.getcwd(), metavar="OPT_PATH",
-                             help="Write worker logs received by the leader into their own files at the specified "
-                                  "path. Any non-empty standard output and error from failed batch system jobs will "
-                                  "also be written into files at this path.  The current working directory will be "
-                                  "used if a path is not specified explicitly. Note: By default only the logs of "
-                                  "failed jobs are returned to leader. Set log level to 'debug' or enable "
-                                  "'--writeLogsFromAllJobs' to get logs back from successful jobs, and adjust "
-                                  "'maxLogFileSize' to control the truncation limit for worker logs.")
-    log_options.add_argument("--writeLogsGzip", dest="writeLogsGzip", nargs='?', action='store', default=None,
-                             const=os.getcwd(), metavar="OPT_PATH",
-                             help="Identical to --writeLogs except the logs files are gzipped on the leader.")
-    log_options.add_argument("--writeLogsFromAllJobs", dest="writeLogsFromAllJobs", type=convert_bool,
-                             default=False, metavar="BOOL",
-                             help="Whether to write logs from all jobs (including the successful ones) without "
-                                  "necessarily setting the log level to 'debug'. Ensure that either --writeLogs "
-                                  "or --writeLogsGzip is set if enabling this option.")
-    log_options.add_argument("--writeMessages", dest="write_messages", default=None,
-                             type=lambda x: None if x is None else os.path.abspath(x), metavar="PATH",
-                             help="File to send messages from the leader's message bus to.")
-    log_options.add_argument("--realTimeLogging", dest="realTimeLogging", type=convert_bool, default=False,
-                             help="Enable real-time logging from workers to leader")
->>>>>>> 3f9cba37
+    log_options.add_argument(
+        "--maxLogFileSize",
+        dest="maxLogFileSize",
+        default=100 * 1024 * 1024,
+        type=h2b,
+        action=make_open_interval_action(1),
+        help=f"The maximum size of a job log file to keep (in bytes), log files larger than "
+        f"this will be truncated to the last X bytes. Setting this option to zero will "
+        f"prevent any truncation. Setting this option to a negative value will truncate "
+        f"from the beginning.  Default={bytes2human(100 * 1024 * 1024)}",
+    )
+    log_options.add_argument(
+        "--writeLogs",
+        dest="writeLogs",
+        nargs="?",
+        action="store",
+        default=None,
+        const=os.getcwd(),
+        metavar="OPT_PATH",
+        help="Write worker logs received by the leader into their own files at the specified "
+        "path. Any non-empty standard output and error from failed batch system jobs will "
+        "also be written into files at this path.  The current working directory will be "
+        "used if a path is not specified explicitly. Note: By default only the logs of "
+        "failed jobs are returned to leader. Set log level to 'debug' or enable "
+        "'--writeLogsFromAllJobs' to get logs back from successful jobs, and adjust "
+        "'maxLogFileSize' to control the truncation limit for worker logs.",
+    )
+    log_options.add_argument(
+        "--writeLogsGzip",
+        dest="writeLogsGzip",
+        nargs="?",
+        action="store",
+        default=None,
+        const=os.getcwd(),
+        metavar="OPT_PATH",
+        help="Identical to --writeLogs except the logs files are gzipped on the leader.",
+    )
+    log_options.add_argument(
+        "--writeLogsFromAllJobs",
+        dest="writeLogsFromAllJobs",
+        type=convert_bool,
+        default=False,
+        metavar="BOOL",
+        help="Whether to write logs from all jobs (including the successful ones) without "
+        "necessarily setting the log level to 'debug'. Ensure that either --writeLogs "
+        "or --writeLogsGzip is set if enabling this option.",
+    )
+    log_options.add_argument(
+        "--writeMessages",
+        dest="write_messages",
+        default=None,
+        type=lambda x: None if x is None else os.path.abspath(x),
+        metavar="PATH",
+        help="File to send messages from the leader's message bus to.",
+    )
+    log_options.add_argument(
+        "--realTimeLogging",
+        dest="realTimeLogging",
+        type=convert_bool,
+        default=False,
+        help="Enable real-time logging from workers to leader",
+    )
 
     # Misc options
     misc_options = parser.add_argument_group(
@@ -1081,7 +1110,6 @@
             # note: this will overwrite existing entries
             items.update(values)
 
-<<<<<<< HEAD
     misc_options.add_argument(
         "--setEnv",
         "-e",
@@ -1126,32 +1154,10 @@
     misc_options.add_argument(
         "--disableProgress",
         dest="disableProgress",
-        type=convert_bool,
-        default=False,
-        metavar="BOOL",
+        action="store_true",
+        default=False,
         help="Disables the progress bar shown when standard error is a terminal.",
     )
-=======
-    misc_options.add_argument("--setEnv", '-e', metavar='NAME=VALUE or NAME', dest="environment",
-                              default={}, type=yaml_safe_load, action=ExtendActionDict,
-                              help="Set an environment variable early on in the worker. If VALUE is null, it will "
-                                   "be looked up in the current environment. Independently of this option, the worker "
-                                   "will try to emulate the leader's environment before running a job, except for "
-                                   "some variables known to vary across systems.  Using this option, a variable can "
-                                   "be injected into the worker process itself before it is started.")
-    misc_options.add_argument("--servicePollingInterval", dest="servicePollingInterval", default=60.0, type=float,
-                              action=make_open_interval_action(0.0), metavar="FLOAT",
-                              help=f"Interval of time service jobs wait between polling for the existence of the "
-                                   f"keep-alive flag.  Default: {60.0}")
-    misc_options.add_argument('--forceDockerAppliance', dest='forceDockerAppliance', type=convert_bool, default=False,
-                              metavar="BOOL",
-                              help='Disables sanity checking the existence of the docker image specified by '
-                                   'TOIL_APPLIANCE_SELF, which Toil uses to provision mesos for autoscaling.')
-    misc_options.add_argument('--statusWait', dest='statusWait', type=int, default=3600, metavar="INT",
-                              help="Seconds to wait between reports of running jobs.")
-    misc_options.add_argument('--disableProgress', dest='disableProgress', action="store_true", default=False,
-                              help="Disables the progress bar shown when standard error is a terminal.")
->>>>>>> 3f9cba37
 
     # Debug options
     debug_options = parser.add_argument_group(
@@ -1216,12 +1222,7 @@
     link_imports.set_defaults(moveExports=None)
 
     # dest is set to enableCaching to not conflict with the current --caching destination
-<<<<<<< HEAD
     caching.add_argument(
         "--disableCaching", dest="enableCaching", action="store_false", help=SUPPRESS
     )
-    caching.set_defaults(disableCaching=None)
-=======
-    caching.add_argument('--disableCaching', dest='enableCaching', action='store_false', help=SUPPRESS)
-    caching.set_defaults(enableCaching=None)
->>>>>>> 3f9cba37
+    caching.set_defaults(enableCaching=None)