# Copyright (C) 2015-2021 Regents of the University of California
#
# Licensed under the Apache License, Version 2.0 (the "License");
# you may not use this file except in compliance with the License.
# You may obtain a copy of the License at
#
#     http://www.apache.org/licenses/LICENSE-2.0
#
# Unless required by applicable law or agreed to in writing, software
# distributed under the License is distributed on an "AS IS" BASIS,
# WITHOUT WARRANTIES OR CONDITIONS OF ANY KIND, either express or implied.
# See the License for the specific language governing permissions and
# limitations under the License.
import json
import logging
import os
import dill as pickle
import re
import signal
import subprocess
import sys
import tempfile
import time
import uuid
import warnings

from ruamel.yaml import YAML
from ruamel.yaml.comments import CommentedMap
from configargparse import ArgParser, YAMLConfigFileParser
from argparse import (SUPPRESS,
                      ArgumentDefaultsHelpFormatter,
                      ArgumentParser,
                      Namespace,
                      _ArgumentGroup, Action, _StoreFalseAction, _StoreTrueAction, _AppendAction)
from functools import lru_cache
from types import TracebackType
from typing import (IO,
                    TYPE_CHECKING,
                    Any,
                    Callable,
                    ContextManager,
                    Dict,
                    List,
                    Optional,
                    Set,
                    Tuple,
                    Type,
                    TypeVar,
                    Union,
                    cast,
                    overload)
from urllib.parse import urlparse, unquote, quote

import requests

from toil.options.common import add_base_toil_options, JOBSTORE_HELP
from toil.options.cwl import add_cwl_options
from toil.options.wdl import add_wdl_options

if sys.version_info >= (3, 8):
    from typing import Literal
else:
    from typing_extensions import Literal

from toil import logProcessContext, lookupEnvVar
from toil.batchSystems.options import (add_all_batchsystem_options,
                                       set_batchsystem_options)
from toil.bus import (ClusterDesiredSizeMessage,
                      ClusterSizeMessage,
                      JobCompletedMessage,
                      JobFailedMessage,
                      JobIssuedMessage,
                      JobMissingMessage,
                      MessageBus,
                      QueueSizeMessage)
from toil.fileStores import FileID
from toil.lib.aws import zone_to_region, build_tag_dict_from_env
from toil.lib.compatibility import deprecated
from toil.lib.io import try_path, AtomicFileCreate
from toil.lib.retry import retry
from toil.provisioners import (add_provisioner_options,
                               cluster_factory,
                               parse_node_types)
from toil.realtimeLogger import RealtimeLogger
from toil.statsAndLogging import (add_logging_options,
                                  set_logging_from_options)
from toil.version import dockerRegistry, dockerTag, version, baseVersion

if TYPE_CHECKING:
    from toil.batchSystems.abstractBatchSystem import AbstractBatchSystem
    from toil.batchSystems.options import OptionSetter
    from toil.job import (AcceleratorRequirement,
                          Job,
                          JobDescription,
                          TemporaryID)
    from toil.jobStores.abstractJobStore import AbstractJobStore
    from toil.provisioners.abstractProvisioner import AbstractProvisioner
    from toil.resource import ModuleDescriptor

UUID_LENGTH = 32
logger = logging.getLogger(__name__)

# TODO: should this use an XDG config directory or ~/.config to not clutter the
# base home directory?
TOIL_HOME_DIR: str = os.path.join(os.path.expanduser("~"), ".toil")
DEFAULT_CONFIG_FILE: str = os.path.join(TOIL_HOME_DIR, "default.yaml")


class Config:
    """Class to represent configuration operations for a toil workflow run."""
    logFile: Optional[str]
    logRotating: bool
    cleanWorkDir: str
    max_jobs: int
    max_local_jobs: int
    manualMemArgs: bool
    run_local_jobs_on_workers: bool
    coalesceStatusCalls: bool
    mesos_endpoint: Optional[str]
    mesos_framework_id: Optional[str]
    mesos_role: Optional[str]
    mesos_name: str
    kubernetes_host_path: Optional[str]
    kubernetes_owner: Optional[str]
    kubernetes_service_account: Optional[str]
    kubernetes_pod_timeout: float
    tes_endpoint: str
    tes_user: str
    tes_password: str
    tes_bearer_token: str
    aws_batch_region: Optional[str]
    aws_batch_queue: Optional[str]
    aws_batch_job_role_arn: Optional[str]
    scale: float
    batchSystem: str
    batch_logs_dir: Optional[str]
    """The backing scheduler will be instructed, if possible, to save logs
    to this directory, where the leader can read them."""
    statePollingWait: int
    disableAutoDeployment: bool

    # Core options
    workflowID: Optional[str]
    """This attribute uniquely identifies the job store and therefore the workflow. It is
    necessary in order to distinguish between two consecutive workflows for which
    self.jobStore is the same, e.g. when a job store name is reused after a previous run has
    finished successfully and its job store has been clean up."""
    workflowAttemptNumber: int
    jobStore: str
    logLevel: str
    workDir: Optional[str]
    coordination_dir: Optional[str]
    noStdOutErr: bool
    stats: bool

    # Because the stats option needs the jobStore to persist past the end of the run,
    # the clean default value depends the specified stats option and is determined in setOptions
    clean: Optional[str]
    clusterStats: str

    # Restarting the workflow options
    restart: bool

    # Batch system options

<<<<<<< HEAD
        # Retrying/rescuing jobs
        self.retryCount: int = 1
        self.enableUnlimitedPreemptibleRetries: bool = False
        self.doubleMem: bool = False
        self.enableBadConstraintGpuHandling: bool = False
        self.maxJobDuration: int = sys.maxsize
        self.rescueJobsFrequency: int = 60
=======
    # File store options
    caching: Optional[bool]
    symlinkImports: bool
    moveOutputs: bool

    # Autoscaling options
    provisioner: Optional[str]
    nodeTypes: List[Tuple[Set[str], Optional[float]]]
    minNodes: List[int]
    maxNodes: List[int]
    targetTime: float
    betaInertia: float
    scaleInterval: int
    preemptibleCompensation: float
    nodeStorage: int
    nodeStorageOverrides: List[str]
    metrics: bool
    assume_zero_overhead: bool

    # Parameters to limit service jobs, so preventing deadlock scheduling scenarios
    maxPreemptibleServiceJobs: int
    maxServiceJobs: int
    deadlockWait: Union[
        float, int]
    deadlockCheckInterval: Union[float, int]
>>>>>>> 0e2a07a2

    # Resource requirements
    defaultMemory: int
    defaultCores: Union[float, int]
    defaultDisk: int
    defaultPreemptible: bool
    # TODO: These names are generated programmatically in
    # Requirer._fetchRequirement so we can't use snake_case until we fix
    # that (and add compatibility getters/setters?)
    defaultAccelerators: List['AcceleratorRequirement']
    maxCores: int
    maxMemory: int
    maxDisk: int

    # Retrying/rescuing jobs
    retryCount: int
    enableUnlimitedPreemptibleRetries: bool
    doubleMem: bool
    maxJobDuration: int
    rescueJobsFrequency: int

    # Log management
    maxLogFileSize: int
    writeLogs: str
    writeLogsGzip: str
    writeLogsFromAllJobs: bool
    write_messages: Optional[str]
    realTimeLogging: bool

    # Misc
    environment: Dict[str, str]
    disableChaining: bool
    disableJobStoreChecksumVerification: bool
    sseKey: Optional[str]
    servicePollingInterval: int
    useAsync: bool
    forceDockerAppliance: bool
    statusWait: int
    disableProgress: bool
    readGlobalFileMutableByDefault: bool

    # Debug options
    debugWorker: bool
    disableWorkerOutputCapture: bool
    badWorker: float
    badWorkerFailInterval: float
    kill_polling_interval: int

    # CWL
    cwl: bool

    def __init__(self) -> None:
        # only default options that are not CLI options defined here (thus CLI options are centralized)
        self.cwl = False  # will probably remove later
        self.workflowID = None
        self.kill_polling_interval = 5

        self.set_from_default_config()

    def set_from_default_config(self) -> None:
        # get defaults from a config file by simulating an argparse run
        # as Config often expects defaults to already be instantiated
        parser = ArgParser()
        addOptions(parser, jobstore_as_flag=True, cwl=self.cwl)
        # The parser already knows about the default config file
        ns = parser.parse_args("")
        self.setOptions(ns)

    def prepare_start(self) -> None:
        """
        After options are set, prepare for initial start of workflow.
        """
        self.workflowAttemptNumber = 0

    def prepare_restart(self) -> None:
        """
        Before restart options are set, prepare for a restart of a workflow.
        Set up any execution-specific parameters and clear out any stale ones.
        """
        self.workflowAttemptNumber += 1
        # We should clear the stored message bus path, because it may have been
        # auto-generated and point to a temp directory that could no longer
        # exist and that can't safely be re-made.
        self.write_messages = None
<<<<<<< HEAD

=======
>>>>>>> 0e2a07a2

    def setOptions(self, options: Namespace) -> None:
        """Creates a config object from the options object."""

        def set_option(option_name: str,
                       old_names: Optional[List[str]] = None) -> None:
            """
            Determine the correct value for the given option.

            Priority order is:

            1. options object under option_name
            2. options object under old_names
            3. environment variables in env
            4. provided default value

            Selected option value is run through parsing_funtion if it is set.
            Then the parsed value is run through check_function to check it for
            acceptability, which should raise AssertionError if the value is
            unacceptable.

            If the option gets a non-None value, sets it as an attribute in
            this Config.
            """
            option_value = getattr(options, option_name, None)

            if old_names is not None:
                for old_name in old_names:
                    # If the option is already set with the new name and not the old name
                    # prioritize the new name over the old name and break
                    if option_value is not None and option_value != [] and option_value != {}:
                        break
                    # Try all the old names in case user code is setting them
                    # in an options object.
                    # This does assume that all deprecated options have a default value of None
                    if getattr(options, old_name, None) is not None:
                        warnings.warn(f'Using deprecated option field {old_name} to '
                                      f'provide value for config field {option_name}',
                                      DeprecationWarning)
                        option_value = getattr(options, old_name)
            if option_value is not None or not hasattr(self, option_name):
                setattr(self, option_name, option_value)

        # Core options
        set_option("jobStore")
        # TODO: LOG LEVEL STRING
        set_option("workDir")
        set_option("coordination_dir")

        set_option("noStdOutErr")
        set_option("stats")
        set_option("cleanWorkDir")
        set_option("clean")
        set_option('clusterStats')
        set_option("restart")

        # Batch system options
        set_option("batchSystem")
        set_batchsystem_options(None, cast("OptionSetter",
                                           set_option))  # None as that will make set_batchsystem_options iterate through all batch systems and set their corresponding values

        # File store options
        set_option("symlinkImports", old_names=["linkImports"])
        set_option("moveOutputs", old_names=["moveExports"])
        set_option("caching", old_names=["enableCaching"])

        # Autoscaling options
        set_option("provisioner")
        set_option("nodeTypes")
        set_option("minNodes")
        set_option("maxNodes")
        set_option("targetTime")
        set_option("betaInertia")
        set_option("scaleInterval")
        set_option("metrics")
        set_option("assume_zero_overhead")
        set_option("preemptibleCompensation")
        set_option("nodeStorage")

        set_option("nodeStorageOverrides")

        if self.cwl is False:
            # Parameters to limit service jobs / detect deadlocks
            set_option("maxServiceJobs")
            set_option("maxPreemptibleServiceJobs")
            set_option("deadlockWait")
            set_option("deadlockCheckInterval")

        set_option("defaultMemory")
        set_option("defaultCores")
        set_option("defaultDisk")
        set_option("defaultAccelerators")
        set_option("maxCores")
        set_option("maxMemory")
        set_option("maxDisk")
        set_option("defaultPreemptible")

        # Retrying/rescuing jobs
        set_option("retryCount")
        set_option("enableUnlimitedPreemptibleRetries")
        set_option("doubleMem")
<<<<<<< HEAD
        set_option("enableBadConstraintGpuHandling")
        set_option("maxJobDuration", int, iC(1))
        set_option("rescueJobsFrequency", int, iC(1))
=======
        set_option("maxJobDuration")
        set_option("rescueJobsFrequency")
>>>>>>> 0e2a07a2

        # Log management
        set_option("maxLogFileSize")
        set_option("writeLogs")
        set_option("writeLogsGzip")
        set_option("writeLogsFromAllJobs")
        set_option("write_messages")

        # Misc
        set_option("environment")

        set_option("disableChaining")
        set_option("disableJobStoreChecksumVerification")
        set_option("statusWait")
        set_option("disableProgress")

        set_option("sseKey")
        set_option("servicePollingInterval")
        set_option("forceDockerAppliance")

        # Debug options
        set_option("debugWorker")
        set_option("disableWorkerOutputCapture")
        set_option("badWorker")
        set_option("badWorkerFailInterval")
        set_option("logLevel")

        self.check_configuration_consistency()

        logger.debug("Loaded configuration: %s", vars(options))

    def check_configuration_consistency(self) -> None:
        """Old checks that cannot be fit into an action class for argparse"""
        if self.writeLogs and self.writeLogsGzip:
            raise ValueError("Cannot use both --writeLogs and --writeLogsGzip at the same time.")
        if self.writeLogsFromAllJobs and not self.writeLogs and not self.writeLogsGzip:
            raise ValueError("To enable --writeLogsFromAllJobs, either --writeLogs or --writeLogsGzip must be set.")
        for override in self.nodeStorageOverrides:
            tokens = override.split(":")
            if not any(tokens[0] in n[0] for n in self.nodeTypes):
                raise ValueError("Instance type in --nodeStorageOverrides must be in --nodeTypes")

        if self.stats:
            if self.clean != "never" and self.clean is not None:
                logger.warning("Contradicting options passed: Clean flag is set to %s "
                               "despite the stats flag requiring "
                               "the jobStore to be intact at the end of the run. "
                               "Setting clean to \'never\'." % self.clean)
            self.clean = "never"

    def __eq__(self, other: object) -> bool:
        return self.__dict__ == other.__dict__

    def __hash__(self) -> int:
        return self.__dict__.__hash__()  # type: ignore


def check_and_create_toil_home_dir() -> None:
    """
    Ensure that TOIL_HOME_DIR exists.

    Raises an error if it does not exist and cannot be created. Safe to run
    simultaneously in multiple processes.
    """

    dir_path = try_path(TOIL_HOME_DIR)
    if dir_path is None:
        raise RuntimeError(f"Cannot create or access Toil configuration directory {TOIL_HOME_DIR}")


def check_and_create_default_config_file() -> None:
    """
    If the default config file does not exist, create it in the Toil home directory. Create the Toil home directory
    if needed

    Raises an error if the default config file cannot be created.
    Safe to run simultaneously in multiple processes. If this process runs
    this function, it will always see the default config file existing with
    parseable contents, even if other processes are racing to create it.

    No process will see an empty or partially-written default config file.
    """
    check_and_create_toil_home_dir()
    # The default config file did not appear to exist when we checked.
    # It might exist now, though. Try creating it.
    check_and_create_config_file(DEFAULT_CONFIG_FILE)


def check_and_create_config_file(filepath: str) -> None:
    """
    If the config file at the filepath does not exist, try creating it.
    The parent directory should be created prior to calling this
    :param filepath: path to config file
    :return: None
    """
    if not os.path.exists(filepath):
        generate_config(filepath)


def generate_config(filepath: str) -> None:
    """
    Write a Toil config file to the given path.

    Safe to run simultaneously in multiple processes. No process will see an
    empty or partially-written file at the given path.

    Set include to "cwl" or "wdl" to include cwl options and wdl options respectfully
    """
    # this is placed in common.py rather than toilConfig.py to prevent circular imports

    # configargparse's write_config function does not write options with a None value
    # Thus, certain CLI options that use None as their default won't be written to the config file.
    # it also does not support printing config elements in nonalphabetical order

    # Instead, mimic configargparser's write_config behavior and also make it output arguments with
    # a default value of None

    # To do this, iterate through the options
    # Skip --help and --config as they should not be included in the config file
    # Skip deprecated/redundant options
    #   Various log options are skipped as they are store_const arguments that are redundant to --logLevel
    #   linkImports, moveExports, disableCaching, are deprecated in favor of --symlinkImports, --moveOutputs,
    #   and --caching respectively
    # Skip StoreTrue and StoreFalse options that have opposite defaults as including it in the config would
    # override those defaults
    deprecated_or_redundant_options = ("help", "config", "logCritical", "logDebug", "logError", "logInfo", "logOff",
                                       "logWarning", "linkImports", "noLinkImports", "moveExports", "noMoveExports",
                                       "enableCaching", "disableCaching", "version")

    def create_config_dict_from_parser(parser: ArgumentParser) -> CommentedMap:
        """
        Creates a CommentedMap of the config file output from a given parser. This will put every parser action and it's
        default into the output

        :param parser: parser to generate from
        :return: CommentedMap of what to put into the config file
        """
        data = CommentedMap()  # to preserve order
        group_title_key: Dict[str, str] = dict()
        for action in parser._actions:
            if any(s.replace("-", "") in deprecated_or_redundant_options for s in action.option_strings):
                continue
            # if action is StoreFalse and default is True then don't include
            if isinstance(action, _StoreFalseAction) and action.default is True:
                continue
            # if action is StoreTrue and default is False then don't include
            if isinstance(action, _StoreTrueAction) and action.default is False:
                continue

            if len(action.option_strings) == 0:
                continue

            option_string = action.option_strings[0] if action.option_strings[0].find("--") != -1 else \
                action.option_strings[1]
            option = option_string[2:]

            default = action.default

            data[option] = default

            # store where each argparse group starts
            group_title = action.container.title  # type: ignore[attr-defined]
            group_title_key.setdefault(group_title, option)

        # add comment for when each argparse group starts
        for group_title, key in group_title_key.items():
            data.yaml_set_comment_before_after_key(key, group_title)

        return data

    all_data = []

    parser = ArgParser(YAMLConfigFileParser())
    add_base_toil_options(parser, jobstore_as_flag=True, cwl=False)
    toil_base_data = create_config_dict_from_parser(parser)

    toil_base_data.yaml_set_start_comment("This is the configuration file for Toil. To set an option, uncomment an "
                                          "existing option and set its value. The current values are the defaults. "
                                          "If the default configuration file is outdated, it can be refreshed with "
                                          "`toil config ~/.toil/default.yaml`.\n\nBASE TOIL OPTIONS\n")
    all_data.append(toil_base_data)

    parser = ArgParser(YAMLConfigFileParser())
    add_cwl_options(parser)
    toil_cwl_data = create_config_dict_from_parser(parser)
    toil_cwl_data.yaml_set_start_comment("\nTOIL CWL RUNNER OPTIONS")
    all_data.append(toil_cwl_data)

    parser = ArgParser(YAMLConfigFileParser())
    add_wdl_options(parser)
    toil_wdl_data = create_config_dict_from_parser(parser)
    toil_wdl_data.yaml_set_start_comment("\nTOIL WDL RUNNER OPTIONS")
    all_data.append(toil_wdl_data)

    # Now we need to put the config file in place at filepath.
    # But someone else may have already created a file at that path, or may be
    # about to open the file at that path and read it before we can finish
    # writing the contents. So we write the config file at a temporary path and
    # atomically move it over. There's still a race to see which process's
    # config file actually is left at the name in the end, but nobody will ever
    # see an empty or partially-written file at that name (if there wasn't one
    # there to begin with).
    with AtomicFileCreate(filepath) as temp_path:
        with open(temp_path, "w") as f:
            f.write("config_version: 1.0\n")
            yaml = YAML(typ=['rt', 'string'])
            for data in all_data:
                if "config_version" in data:
                    del data["config_version"]
                for line in yaml.dump_to_string(data).split("\n"):  # type: ignore[attr-defined]
                    if line:
                        f.write("#")
                    f.write(line)
                    f.write("\n")


def parser_with_common_options(
        provisioner_options: bool = False, jobstore_option: bool = True, prog: Optional[str] = None
) -> ArgParser:
    parser = ArgParser(prog=prog or "Toil", formatter_class=ArgumentDefaultsHelpFormatter)

    if provisioner_options:
        add_provisioner_options(parser)

    if jobstore_option:
        parser.add_argument('jobStore', type=str, help=JOBSTORE_HELP)

    # always add these
    add_logging_options(parser)
    parser.add_argument("--version", action='version', version=version)
    parser.add_argument("--tempDirRoot", dest="tempDirRoot", type=str, default=tempfile.gettempdir(),
                        help="Path to where temporary directory containing all temp files are created, "
                             "by default generates a fresh tmp dir with 'tempfile.gettempdir()'.")
    return parser


def addOptions(parser: ArgumentParser, jobstore_as_flag: bool = False, cwl: bool = False, wdl: bool = False) -> None:
    """
    Add all Toil command line options to a parser.

    Support for config files if using configargparse. This will also check and set up the default config file.

    :param jobstore_as_flag: make the job store option a --jobStore flag instead of a required jobStore positional argument.

    :param cwl: Whether CWL options are expected. If so, CWL options won't be suppressed.

    :param wdl:  Whether WDL options are expected. If so, WDL options won't be suppressed.
    """
    if cwl and wdl:
        raise RuntimeError("CWL and WDL cannot both be true at the same time when adding options.")
    if not (isinstance(parser, ArgumentParser) or isinstance(parser, _ArgumentGroup)):
        raise ValueError(
            f"Unanticipated class: {parser.__class__}.  Must be: argparse.ArgumentParser or ArgumentGroup.")

    if isinstance(parser, ArgParser):
        # in case the user passes in their own configargparse instance instead of calling getDefaultArgumentParser()
        # this forces configargparser to process the config file in YAML rather than in it's own format
        parser._config_file_parser = YAMLConfigFileParser()  # type: ignore[misc]
        parser._default_config_files = [DEFAULT_CONFIG_FILE]  # type: ignore[misc]
    else:
        # configargparse advertises itself as a drag and drop replacement, and running the normal argparse ArgumentParser
        # through this code still seems to work (with the exception of --config and environmental variables)
        warnings.warn(f'Using deprecated library argparse for options parsing.'
                      f'This will not parse config files or use environment variables.'
                      f'Use configargparse instead or call Job.Runner.getDefaultArgumentParser()',
                      DeprecationWarning)

    check_and_create_default_config_file()
    # Check on the config file to make sure it is sensible
    config_status = os.stat(DEFAULT_CONFIG_FILE)
    if config_status.st_size == 0:
        # If we have an empty config file, someone has to manually delete
        # it before we will work again.
        raise RuntimeError(
            f"Config file {DEFAULT_CONFIG_FILE} exists but is empty. Delete it! Stat says: {config_status}")
    try:
        with open(DEFAULT_CONFIG_FILE, "r") as f:
            yaml = YAML(typ="safe")
            s = yaml.load(f)
            logger.debug("Initialized default configuration: %s", json.dumps(s))
    except:
        # Something went wrong reading the default config, so dump its
        # contents to the log.
        logger.info("Configuration file contents: %s", open(DEFAULT_CONFIG_FILE, 'r').read())
        raise

    # Add base toil options
    add_base_toil_options(parser, jobstore_as_flag, cwl)
    # Add CWL and WDL options
    # This is done so the config file can hold all available options
    add_cwl_options(parser, suppress=not cwl)
    add_wdl_options(parser, suppress=not wdl)

    def check_arguments(typ: str) -> None:
        """
        Check that the other opposing runner's options are not on the command line.
        Ex: if the parser is supposed to be a CWL parser, ensure that WDL commands are not on the command line
        :param typ: string of either "cwl" or "wdl" to specify which runner to check against
        :return: None, raise parser error if option is found
        """
        check_parser = ArgParser()
        if typ == "wdl":
            add_cwl_options(check_parser)
        if typ == "cwl":
            add_wdl_options(check_parser)
        for action in check_parser._actions:
            action.default = SUPPRESS
        other_options, _ = check_parser.parse_known_args(sys.argv[1:], ignore_help_args=True)
        if len(vars(other_options)) != 0:
            raise parser.error(f"{'WDL' if typ == 'cwl' else 'CWL'} options are not allowed on the command line.")

    # if cwl is set, format the namespace for cwl and check that wdl options are not set on the command line
    if cwl:
        parser.add_argument("cwltool", type=str, help="CWL file to run.")
        parser.add_argument("cwljob", nargs="*", help="Input file or CWL options. If CWL workflow takes an input, "
                                                      "the name of the input can be used as an option. "
                                                      "For example: \"%(prog)s workflow.cwl --file1 file\". "
                                                      "If an input has the same name as a Toil option, pass '--' before it.")
        check_arguments(typ="cwl")

    # if wdl is set, format the namespace for wdl and check that cwl options are not set on the command line
    if wdl:
        parser.add_argument("wdl_uri", type=str,
                            help="WDL document URI")
        parser.add_argument("inputs_uri", type=str, nargs='?',
                            help="WDL input JSON URI")
        parser.add_argument("--input", "-i", dest="inputs_uri", type=str,
                            help="WDL input JSON URI")
        check_arguments(typ="wdl")

<<<<<<< HEAD
    # Retrying/rescuing jobs
    job_options = parser.add_argument_group(
        title="Toil options for rescuing/killing/restarting jobs.",
        description="The options for jobs that either run too long/fail or get lost (some batch systems have issues!)."
    )
    job_options.add_argument("--retryCount", dest="retryCount", default=None,
                             help=f"Number of times to retry a failing job before giving up and "
                                  f"labeling job failed. default={config.retryCount}")
    job_options.add_argument("--enableUnlimitedPreemptibleRetries", "--enableUnlimitedPreemptableRetries", dest="enableUnlimitedPreemptibleRetries",
                             action='store_true', default=False,
                             help="If set, preemptible failures (or any failure due to an instance getting "
                                  "unexpectedly terminated) will not count towards job failures and --retryCount.")
    job_options.add_argument("--doubleMem", dest="doubleMem", action='store_true', default=False,
                             help="If set, batch jobs which die to reaching memory limit on batch schedulers "
                                  "will have their memory doubled and they will be retried. The remaining "
                                  "retry count will be reduced by 1. Currently supported by LSF.")
    job_options.add_argument("--enableBadConstraintGpuHandling", dest="enableBadConstraintGpuHandling", action='store_true', default=False,
                             help="If set, batch jobs which die due to bad constraint on batch schedulers "
                                  "will have the accelerators requirement removed and they will be retried. The remaining "
                                  "retry count will be reduced by 1. Currently supported by Slurm.")
    job_options.add_argument("--maxJobDuration", dest="maxJobDuration", default=None,
                             help=f"Maximum runtime of a job (in seconds) before we kill it (this is a lower bound, "
                                  f"and the actual time before killing the job may be longer).  "
                                  f"default={config.maxJobDuration}")
    job_options.add_argument("--rescueJobsFrequency", dest="rescueJobsFrequency", default=None,
                             help=f"Period of time to wait (in seconds) between checking for missing/overlong jobs, "
                                  f"that is jobs which get lost by the batch system. Expert parameter.  "
                                  f"default={config.rescueJobsFrequency}")

    # Log management options
    log_options = parser.add_argument_group(
        title="Toil log management options.",
        description="Options for how Toil should manage its logs."
    )
    log_options.add_argument("--maxLogFileSize", dest="maxLogFileSize", default=None,
                             help=f"The maximum size of a job log file to keep (in bytes), log files larger than "
                                  f"this will be truncated to the last X bytes. Setting this option to zero will "
                                  f"prevent any truncation. Setting this option to a negative value will truncate "
                                  f"from the beginning.  Default={bytes2human(config.maxLogFileSize)}")
    log_options.add_argument("--writeLogs", dest="writeLogs", nargs='?', action='store', default=None,
                             const=os.getcwd(),
                             help="Write worker logs received by the leader into their own files at the specified "
                                  "path. Any non-empty standard output and error from failed batch system jobs will "
                                  "also be written into files at this path.  The current working directory will be "
                                  "used if a path is not specified explicitly. Note: By default only the logs of "
                                  "failed jobs are returned to leader. Set log level to 'debug' or enable "
                                  "'--writeLogsFromAllJobs' to get logs back from successful jobs, and adjust "
                                  "'maxLogFileSize' to control the truncation limit for worker logs.")
    log_options.add_argument("--writeLogsGzip", dest="writeLogsGzip", nargs='?', action='store', default=None,
                             const=os.getcwd(),
                             help="Identical to --writeLogs except the logs files are gzipped on the leader.")
    log_options.add_argument("--writeLogsFromAllJobs", dest="writeLogsFromAllJobs", action='store_true',
                             default=False,
                             help="Whether to write logs from all jobs (including the successful ones) without "
                                  "necessarily setting the log level to 'debug'. Ensure that either --writeLogs "
                                  "or --writeLogsGzip is set if enabling this option.")
    log_options.add_argument("--writeMessages", dest="write_messages", default=None,
                             help="File to send messages from the leader's message bus to.")
    log_options.add_argument("--realTimeLogging", dest="realTimeLogging", action="store_true", default=False,
                             help="Enable real-time logging from workers to leader")

    # Misc options
    misc_options = parser.add_argument_group(
        title="Toil miscellaneous options.",
        description="Everything else."
    )
    misc_options.add_argument('--disableChaining', dest='disableChaining', action='store_true', default=False,
                              help="Disables chaining of jobs (chaining uses one job's resource allocation "
                                   "for its successor job if possible).")
    misc_options.add_argument("--disableJobStoreChecksumVerification", dest="disableJobStoreChecksumVerification",
                              default=False, action="store_true",
                              help="Disables checksum verification for files transferred to/from the job store.  "
                                   "Checksum verification is a safety check to ensure the data is not corrupted "
                                   "during transfer. Currently only supported for non-streaming AWS files.")
    misc_options.add_argument("--sseKey", dest="sseKey", default=None,
                              help="Path to file containing 32 character key to be used for server-side encryption on "
                                   "awsJobStore or googleJobStore. SSE will not be used if this flag is not passed.")
    misc_options.add_argument("--setEnv", '-e', metavar='NAME=VALUE or NAME', dest="environment", default=[],
                              action="append",
                              help="Set an environment variable early on in the worker. If VALUE is omitted, it will "
                                   "be looked up in the current environment. Independently of this option, the worker "
                                   "will try to emulate the leader's environment before running a job, except for "
                                   "some variables known to vary across systems.  Using this option, a variable can "
                                   "be injected into the worker process itself before it is started.")
    misc_options.add_argument("--servicePollingInterval", dest="servicePollingInterval", default=None,
                              help=f"Interval of time service jobs wait between polling for the existence of the "
                                   f"keep-alive flag.  Default: {config.servicePollingInterval}")
    misc_options.add_argument('--forceDockerAppliance', dest='forceDockerAppliance', action='store_true', default=False,
                              help='Disables sanity checking the existence of the docker image specified by '
                                   'TOIL_APPLIANCE_SELF, which Toil uses to provision mesos for autoscaling.')
    misc_options.add_argument('--statusWait', dest='statusWait', type=int, default=3600,
                              help="Seconds to wait between reports of running jobs.")
    misc_options.add_argument('--disableProgress', dest='disableProgress', action='store_true', default=False,
                              help="Disables the progress bar shown when standard error is a terminal.")

    # Debug options
    debug_options = parser.add_argument_group(
        title="Toil debug options.",
        description="Debug options for finding problems or helping with testing."
    )
    debug_options.add_argument("--debugWorker", default=False, action="store_true",
                               help="Experimental no forking mode for local debugging.  Specifically, workers "
                                    "are not forked and stderr/stdout are not redirected to the log.")
    debug_options.add_argument("--disableWorkerOutputCapture", default=False, action="store_true",
                               help="Let worker output go to worker's standard out/error instead of per-job logs.")
    debug_options.add_argument("--badWorker", dest="badWorker", default=None,
                               help=f"For testing purposes randomly kill --badWorker proportion of jobs using "
                                    f"SIGKILL.  default={config.badWorker}")
    debug_options.add_argument("--badWorkerFailInterval", dest="badWorkerFailInterval", default=None,
                               help=f"When killing the job pick uniformly within the interval from 0.0 to "
                                    f"--badWorkerFailInterval seconds after the worker starts.  "
                                    f"default={config.badWorkerFailInterval}")


def parseBool(val: str) -> bool:
    if val.lower() in ['true', 't', 'yes', 'y', 'on', '1']:
        return True
    elif val.lower() in ['false', 'f', 'no', 'n', 'off', '0']:
        return False
    else:
        raise RuntimeError("Could not interpret \"%s\" as a boolean value" % val)
=======
>>>>>>> 0e2a07a2

@lru_cache(maxsize=None)
def getNodeID() -> str:
    """
    Return unique ID of the current node (host). The resulting string will be convertable to a uuid.UUID.

    Tries several methods until success. The returned ID should be identical across calls from different processes on
    the same node at least until the next OS reboot.

    The last resort method is uuid.getnode() that in some rare OS configurations may return a random ID each time it is
    called. However, this method should never be reached on a Linux system, because reading from
    /proc/sys/kernel/random/boot_id will be tried prior to that. If uuid.getnode() is reached, it will be called twice,
    and exception raised if the values are not identical.
    """
    for idSourceFile in ["/var/lib/dbus/machine-id", "/proc/sys/kernel/random/boot_id"]:
        if os.path.exists(idSourceFile):
            try:
                with open(idSourceFile) as inp:
                    nodeID = inp.readline().strip()
            except OSError:
                logger.warning(f"Exception when trying to read ID file {idSourceFile}.  "
                               f"Will try next method to get node ID.", exc_info=True)
            else:
                if len(nodeID.split()) == 1:
                    logger.debug(f"Obtained node ID {nodeID} from file {idSourceFile}")
                    break
                else:
                    logger.warning(f"Node ID {nodeID} from file {idSourceFile} contains spaces.  "
                                   f"Will try next method to get node ID.")
    else:
        nodeIDs = []
        for i_call in range(2):
            nodeID = str(uuid.getnode()).strip()
            if len(nodeID.split()) == 1:
                nodeIDs.append(nodeID)
            else:
                logger.warning(f"Node ID {nodeID} from uuid.getnode() contains spaces")
        nodeID = ""
        if len(nodeIDs) == 2:
            if nodeIDs[0] == nodeIDs[1]:
                nodeID = nodeIDs[0]
            else:
                logger.warning(f"Different node IDs {nodeIDs} received from repeated calls to uuid.getnode().  "
                               f"You should use another method to generate node ID.")

            logger.debug(f"Obtained node ID {nodeID} from uuid.getnode()")
    if not nodeID:
        logger.warning("Failed to generate stable node ID, returning empty string. If you see this message with a "
                       "work dir on a shared file system when using workers running on multiple nodes, you might "
                       "experience cryptic job failures")
    if len(nodeID.replace('-', '')) < UUID_LENGTH:
        # Some platforms (Mac) give us not enough actual hex characters.
        # Repeat them so the result is convertable to a uuid.UUID
        nodeID = nodeID.replace('-', '')
        num_repeats = UUID_LENGTH // len(nodeID) + 1
        nodeID = nodeID * num_repeats
        nodeID = nodeID[:UUID_LENGTH]
    return nodeID


class Toil(ContextManager["Toil"]):
    """
    A context manager that represents a Toil workflow.

    Specifically the batch system, job store, and its configuration.
    """
    config: Config
    _jobStore: "AbstractJobStore"
    _batchSystem: "AbstractBatchSystem"
    _provisioner: Optional["AbstractProvisioner"]

    def __init__(self, options: Namespace) -> None:
        """
        Initialize a Toil object from the given options.

        Note that this is very light-weight and that the bulk of the work is
        done when the context is entered.

        :param options: command line options specified by the user
        """
        super().__init__()
        self.options = options
        self._jobCache: Dict[Union[str, "TemporaryID"], "JobDescription"] = {}
        self._inContextManager: bool = False
        self._inRestart: bool = False

    def __enter__(self) -> "Toil":
        """
        Derive configuration from the command line options.

        Then load the job store and, on restart, consolidate the derived
        configuration with the one from the previous invocation of the workflow.
        """
        set_logging_from_options(self.options)
        config = Config()
        config.setOptions(self.options)
        if config.jobStore is None:
            raise RuntimeError("No jobstore provided!")
        jobStore = self.getJobStore(config.jobStore)
        if config.caching is None:
            config.caching = jobStore.default_caching()
            # Set the caching option because it wasn't set originally, resuming jobstore rebuilds config from CLI options
            self.options.caching = config.caching

        if not config.restart:
            config.prepare_start()
            jobStore.initialize(config)
        else:
            jobStore.resume()
            # Merge configuration from job store with command line options
            config = jobStore.config
            config.prepare_restart()
            config.setOptions(self.options)
            jobStore.write_config()
        self.config = config
        self._jobStore = jobStore
        self._inContextManager = True

        # This will make sure `self.__exit__()` is called when we get a SIGTERM signal.
        signal.signal(signal.SIGTERM, lambda *_: sys.exit(1))

        return self

    def __exit__(
            self,
            exc_type: Optional[Type[BaseException]],
            exc_val: Optional[BaseException],
            exc_tb: Optional[TracebackType],
    ) -> Literal[False]:
        """
        Clean up after a workflow invocation.

        Depending on the configuration, delete the job store.
        """
        try:
            if (exc_type is not None and self.config.clean == "onError" or
                    exc_type is None and self.config.clean == "onSuccess" or
                    self.config.clean == "always"):

                try:
                    if self.config.restart and not self._inRestart:
                        pass
                    else:
                        # if self.config.batchSystem == "slurm":
                        #     self._batchSystem.killBatchJobs(self._batchSystem.getIssuedBatchJobIDs())
                        #     logger.info("Succesfully cancelled all orphan slurm jobs")
                        self._jobStore.destroy()
                        logger.info("Successfully deleted the job store: %s" % str(self._jobStore))
                except:
                    logger.info("Failed to delete the job store: %s" % str(self._jobStore))
                    raise
        except Exception as e:
            if exc_type is None:
                raise
            else:
                logger.exception('The following error was raised during clean up:')
        self._inContextManager = False
        self._inRestart = False
        return False  # let exceptions through

    def start(self, rootJob: "Job") -> Any:
        """
        Invoke a Toil workflow with the given job as the root for an initial run.

        This method must be called in the body of a ``with Toil(...) as toil:``
        statement. This method should not be called more than once for a workflow
        that has not finished.

        :param rootJob: The root job of the workflow
        :return: The root job's return value
        """
        self._assertContextManagerUsed()

        # Write shared files to the job store
        self._jobStore.write_leader_pid()
        self._jobStore.write_leader_node_id()

        if self.config.restart:
            raise ToilRestartException('A Toil workflow can only be started once. Use '
                                       'Toil.restart() to resume it.')

        self._batchSystem = self.createBatchSystem(self.config)
        self._setupAutoDeployment(rootJob.getUserScript())
        try:
            self._setBatchSystemEnvVars()
            self._serialiseEnv()
            self._cacheAllJobs()

            # Pickle the promised return value of the root job, then write the pickled promise to
            # a shared file, where we can find and unpickle it at the end of the workflow.
            # Unpickling the promise will automatically substitute the promise for the actual
            # return value.
            with self._jobStore.write_shared_file_stream('rootJobReturnValue') as fH:
                rootJob.prepareForPromiseRegistration(self._jobStore)
                promise = rootJob.rv()
                pickle.dump(promise, fH, protocol=pickle.HIGHEST_PROTOCOL)

            # Setup the first JobDescription and cache it
            rootJobDescription = rootJob.saveAsRootJob(self._jobStore)
            self._cacheJob(rootJobDescription)

            self._setProvisioner()
            return self._runMainLoop(rootJobDescription)
        finally:
            self._shutdownBatchSystem()

    def restart(self) -> Any:
        """
        Restarts a workflow that has been interrupted.

        :return: The root job's return value
        """
        self._inRestart = True
        self._assertContextManagerUsed()

        # Write shared files to the job store
        self._jobStore.write_leader_pid()
        self._jobStore.write_leader_node_id()

        if not self.config.restart:
            raise ToilRestartException('A Toil workflow must be initiated with Toil.start(), '
                                       'not restart().')

        from toil.job import JobException
        try:
            self._jobStore.load_root_job()
        except JobException:
            logger.warning(
                'Requested restart but the workflow has already been completed; allowing exports to rerun.')
            return self._jobStore.get_root_job_return_value()

        self._batchSystem = self.createBatchSystem(self.config)
        self._setupAutoDeployment()
        try:
            self._setBatchSystemEnvVars()
            self._serialiseEnv()
            self._cacheAllJobs()
            self._setProvisioner()
            rootJobDescription = self._jobStore.clean(jobCache=self._jobCache)
            return self._runMainLoop(rootJobDescription)
        finally:
            self._shutdownBatchSystem()

    def _setProvisioner(self) -> None:
        if self.config.provisioner is None:
            self._provisioner = None
        else:
            self._provisioner = cluster_factory(provisioner=self.config.provisioner,
                                                clusterName=None,
                                                zone=None,  # read from instance meta-data
                                                nodeStorage=self.config.nodeStorage,
                                                nodeStorageOverrides=self.config.nodeStorageOverrides,
                                                sseKey=self.config.sseKey)
            self._provisioner.setAutoscaledNodeTypes(self.config.nodeTypes)

    @classmethod
    def getJobStore(cls, locator: str) -> "AbstractJobStore":
        """
        Create an instance of the concrete job store implementation that matches the given locator.

        :param str locator: The location of the job store to be represent by the instance

        :return: an instance of a concrete subclass of AbstractJobStore
        """
        name, rest = cls.parseLocator(locator)
        if name == 'file':
            from toil.jobStores.fileJobStore import FileJobStore
            return FileJobStore(rest)
        elif name == 'aws':
            from toil.jobStores.aws.jobStore import AWSJobStore
            return AWSJobStore(rest)
        elif name == 'google':
            from toil.jobStores.googleJobStore import GoogleJobStore
            return GoogleJobStore(rest)
        else:
            raise RuntimeError("Unknown job store implementation '%s'" % name)

    @staticmethod
    def parseLocator(locator: str) -> Tuple[str, str]:
        if locator[0] in '/.' or ':' not in locator:
            return 'file', locator
        else:
            try:
                name, rest = locator.split(':', 1)
            except ValueError:
                raise RuntimeError('Invalid job store locator syntax.')
            else:
                return name, rest

    @staticmethod
    def buildLocator(name: str, rest: str) -> str:
        if ":" in name:
            raise ValueError(f"Can't have a ':' in the name: '{name}'.")
        return f'{name}:{rest}'

    @classmethod
    def resumeJobStore(cls, locator: str) -> "AbstractJobStore":
        jobStore = cls.getJobStore(locator)
        jobStore.resume()
        return jobStore

    @staticmethod
    def createBatchSystem(config: Config) -> "AbstractBatchSystem":
        """
        Create an instance of the batch system specified in the given config.

        :param config: the current configuration

        :return: an instance of a concrete subclass of AbstractBatchSystem
        """
        kwargs = dict(config=config,
                      maxCores=config.maxCores,
                      maxMemory=config.maxMemory,
                      maxDisk=config.maxDisk)

        from toil.batchSystems.registry import get_batch_system, get_batch_systems

        try:
            batch_system = get_batch_system(config.batchSystem)
        except KeyError:
            raise RuntimeError(f'Unrecognized batch system: {config.batchSystem}  '
                               f'(choose from: {", ".join(get_batch_systems())})')

        if config.caching and not batch_system.supportsWorkerCleanup():
            raise RuntimeError(f'{config.batchSystem} currently does not support shared caching, because it '
                               'does not support cleaning up a worker after the last job finishes. Set '
                               '--caching=false')

        logger.debug('Using the %s' % re.sub("([a-z])([A-Z])", r"\g<1> \g<2>", batch_system.__name__).lower())

        return batch_system(**kwargs)

    def _setupAutoDeployment(
            self, userScript: Optional["ModuleDescriptor"] = None
    ) -> None:
        """
        Determine the user script, save it to the job store and inject a reference to the saved copy into the batch system.

        Do it such that the batch system can auto-deploy the resource on the worker nodes.

        :param userScript: the module descriptor referencing the user script.
               If None, it will be looked up in the job store.
        """
        if userScript is not None:
            # This branch is hit when a workflow is being started
            if userScript.belongsToToil:
                logger.debug('User script %s belongs to Toil. No need to auto-deploy it.', userScript)
                userScript = None
            else:
                if (self._batchSystem.supportsAutoDeployment() and
                        not self.config.disableAutoDeployment):
                    # Note that by saving the ModuleDescriptor, and not the Resource we allow for
                    # redeploying a potentially modified user script on workflow restarts.
                    with self._jobStore.write_shared_file_stream('userScript') as f:
                        pickle.dump(userScript, f, protocol=pickle.HIGHEST_PROTOCOL)
                else:
                    from toil.batchSystems.singleMachine import \
                        SingleMachineBatchSystem
                    if not isinstance(self._batchSystem, SingleMachineBatchSystem):
                        logger.warning('Batch system does not support auto-deployment. The user script '
                                       '%s will have to be present at the same location on every worker.', userScript)
                    userScript = None
        else:
            # This branch is hit on restarts
            if self._batchSystem.supportsAutoDeployment() and not self.config.disableAutoDeployment:
                # We could deploy a user script
                from toil.jobStores.abstractJobStore import NoSuchFileException
                try:
                    with self._jobStore.read_shared_file_stream('userScript') as f:
                        userScript = safeUnpickleFromStream(f)
                except NoSuchFileException:
                    logger.debug('User script neither set explicitly nor present in the job store.')
                    userScript = None
        if userScript is None:
            logger.debug('No user script to auto-deploy.')
        else:
            logger.debug('Saving user script %s as a resource', userScript)
            userScriptResource = userScript.saveAsResourceTo(self._jobStore)
            logger.debug('Injecting user script %s into batch system.', userScriptResource)
            self._batchSystem.setUserScript(userScriptResource)

    # Importing a file with a shared file name returns None, but without one it
    # returns a file ID. Explain this to MyPy.

    @overload
    def importFile(self,
                   srcUrl: str,
                   sharedFileName: str,
                   symlink: bool = True) -> None:
        ...

    @overload
    def importFile(self,
                   srcUrl: str,
                   sharedFileName: None = None,
                   symlink: bool = True) -> FileID:
        ...

    @deprecated(new_function_name='import_file')
    def importFile(self,
                   srcUrl: str,
                   sharedFileName: Optional[str] = None,
                   symlink: bool = True) -> Optional[FileID]:
        return self.import_file(srcUrl, sharedFileName, symlink)

    @overload
    def import_file(self,
                    src_uri: str,
                    shared_file_name: str,
                    symlink: bool = True,
                    check_existence: bool = True) -> None:
        ...

    @overload
    def import_file(self,
                    src_uri: str,
                    shared_file_name: None = None,
                    symlink: bool = True,
                    check_existence: bool = True) -> FileID:
        ...

    def import_file(self,
                    src_uri: str,
                    shared_file_name: Optional[str] = None,
                    symlink: bool = True,
                    check_existence: bool = True) -> Optional[FileID]:
        """
        Import the file at the given URL into the job store.

        By default, returns None if the file does not exist.

        :param check_existence: If true, raise FileNotFoundError if the file
               does not exist. If false, return None when the file does not
               exist.

        See :func:`toil.jobStores.abstractJobStore.AbstractJobStore.importFile` for a
        full description
        """
        self._assertContextManagerUsed()
        full_uri = self.normalize_uri(src_uri, check_existence=check_existence)
        try:
            imported = self._jobStore.import_file(full_uri, shared_file_name=shared_file_name, symlink=symlink)
        except FileNotFoundError:
            # TODO: I thought we refactored the different job store import
            # methods to not raise and instead return None, but that looks to
            # not currently be the case.
            if check_existence:
                raise
            else:
                # So translate the raise-based API if needed.
                # TODO: If check_existence is false but a shared file name is
                # specified, we have no way to report the lack of file
                # existence, since we also return None on success!
                return None
        if imported is None and shared_file_name is None and check_existence:
            # We need to protect the caller from missing files.
            # We think a file was missing, and we got None becasuse of it.
            # We didn't get None instead because of usign a shared file name.
            raise FileNotFoundError(f'Could not find file {src_uri}')
        return imported

    @deprecated(new_function_name='export_file')
    def exportFile(self, jobStoreFileID: FileID, dstUrl: str) -> None:
        return self.export_file(jobStoreFileID, dstUrl)

    def export_file(self, file_id: FileID, dst_uri: str) -> None:
        """
        Export file to destination pointed at by the destination URL.

        See :func:`toil.jobStores.abstractJobStore.AbstractJobStore.exportFile` for a
        full description
        """
        self._assertContextManagerUsed()
        dst_uri = self.normalize_uri(dst_uri)
        self._jobStore.export_file(file_id, dst_uri)

    @staticmethod
    def normalize_uri(uri: str, check_existence: bool = False) -> str:
        """
        Given a URI, if it has no scheme, prepend "file:".

        :param check_existence: If set, raise FileNotFoundError if a URI points to
               a local file that does not exist.
        """
        if urlparse(uri).scheme == 'file':
            uri = unquote(urlparse(uri).path)  # this should strip off the local file scheme; it will be added back

        # account for the scheme-less case, which should be coerced to a local absolute path
        if urlparse(uri).scheme == '':
            abs_path = os.path.abspath(uri)
            if not os.path.exists(abs_path) and check_existence:
                raise FileNotFoundError(
                    f'Could not find local file "{abs_path}" when importing "{uri}".\n'
                    f'Make sure paths are relative to "{os.getcwd()}" or use absolute paths.\n'
                    f'If this is not a local file, please include the scheme (s3:/, gs:/, ftp://, etc.).')
            return f'file://{quote(abs_path)}'
        return uri

    def _setBatchSystemEnvVars(self) -> None:
        """Set the environment variables required by the job store and those passed on command line."""
        for envDict in (self._jobStore.get_env(), self.config.environment):
            for k, v in envDict.items():
                self._batchSystem.setEnv(k, v)

    def _serialiseEnv(self) -> None:
        """Put the environment in a globally accessible pickle file."""
        # Dump out the environment of this process in the environment pickle file.
        with self._jobStore.write_shared_file_stream("environment.pickle") as fileHandle:
            pickle.dump(dict(os.environ), fileHandle, pickle.HIGHEST_PROTOCOL)
        logger.debug("Written the environment for the jobs to the environment file")

    def _cacheAllJobs(self) -> None:
        """Download all jobs in the current job store into self.jobCache."""
        logger.debug('Caching all jobs in job store')
        self._jobCache = {jobDesc.jobStoreID: jobDesc for jobDesc in self._jobStore.jobs()}
        logger.debug(f'{len(self._jobCache)} jobs downloaded.')

    def _cacheJob(self, job: "JobDescription") -> None:
        """
        Add given job to current job cache.

        :param job: job to be added to current job cache
        """
        self._jobCache[job.jobStoreID] = job

    @staticmethod
    def getToilWorkDir(configWorkDir: Optional[str] = None) -> str:
        """
        Return a path to a writable directory under which per-workflow directories exist.

        This directory is always required to exist on a machine, even if the Toil
        worker has not run yet.  If your workers and leader have different temp
        directories, you may need to set TOIL_WORKDIR.

        :param configWorkDir: Value passed to the program using the --workDir flag
        :return: Path to the Toil work directory, constant across all machines
        """
        workDir = os.getenv('TOIL_WORKDIR_OVERRIDE') or configWorkDir or os.getenv(
            'TOIL_WORKDIR') or tempfile.gettempdir()
        if not os.path.exists(workDir):
            raise RuntimeError(f'The directory specified by --workDir or TOIL_WORKDIR ({workDir}) does not exist.')
        return workDir

    @classmethod
    def get_toil_coordination_dir(cls, config_work_dir: Optional[str], config_coordination_dir: Optional[str]) -> str:
        """
        Return a path to a writable directory, which will be in memory if
        convenient. Ought to be used for file locking and coordination.

        :param config_work_dir: Value passed to the program using the
               --workDir flag
        :param config_coordination_dir: Value passed to the program using the
               --coordinationDir flag

        :return: Path to the Toil coordination directory. Ought to be on a
                 POSIX filesystem that allows directories containing open files to be
                 deleted.
        """

        if 'XDG_RUNTIME_DIR' in os.environ and not os.path.exists(os.environ['XDG_RUNTIME_DIR']):
            # Slurm has been observed providing this variable but not keeping
            # the directory live as long as we run for.
            logger.warning('XDG_RUNTIME_DIR is set to nonexistent directory %s; your environment may be out of spec!',
                           os.environ['XDG_RUNTIME_DIR'])

        # Go get a coordination directory, using a lot of short-circuiting of
        # or and the fact that and returns its second argument when it
        # succeeds.
        coordination_dir: Optional[str] = (
            # First try an override env var
                os.getenv('TOIL_COORDINATION_DIR_OVERRIDE') or
                # Then the value from the config
                config_coordination_dir or
                # Then a normal env var
                # TODO: why/how would this propagate when not using single machine?
                os.getenv('TOIL_COORDINATION_DIR') or
                # Then try a `toil` subdirectory of the XDG runtime directory
                # (often /var/run/users/<UID>). But only if we are actually in a
                # session that has the env var set. Otherwise it might belong to a
                # different set of sessions and get cleaned up out from under us
                # when that session ends.
                # We don't think Slurm XDG sessions are trustworthy, depending on
                # the cluster's PAM configuration, so don't use them.
                ('XDG_RUNTIME_DIR' in os.environ and 'SLURM_JOBID' not in os.environ and try_path(
                    os.path.join(os.environ['XDG_RUNTIME_DIR'], 'toil'))) or
                # Try under /run/lock. It might be a temp dir style sticky directory.
                try_path('/run/lock') or
                # Finally, fall back on the work dir and hope it's a legit filesystem.
                cls.getToilWorkDir(config_work_dir)
        )

        if coordination_dir is None:
            raise RuntimeError("Could not determine a coordination directory by any method!")

        return coordination_dir

    @staticmethod
    def _get_workflow_path_component(workflow_id: str) -> str:
        """
        Get a safe filesystem path component for a workflow.

        Will be consistent for all processes on a given machine, and different
        for all processes on different machines.

        :param workflow_id: The ID of the current Toil workflow.
        """
        return str(uuid.uuid5(uuid.UUID(getNodeID()), workflow_id)).replace('-', '')

    @classmethod
    def getLocalWorkflowDir(
            cls, workflowID: str, configWorkDir: Optional[str] = None
    ) -> str:
        """
        Return the directory where worker directories and the cache will be located for this workflow on this machine.

        :param configWorkDir: Value passed to the program using the --workDir flag
        :return: Path to the local workflow directory on this machine
        """
        # Get the global Toil work directory. This ensures that it exists.
        base = cls.getToilWorkDir(configWorkDir=configWorkDir)

        # Create a directory unique to each host in case workDir is on a shared FS.
        # This prevents workers on different nodes from erasing each other's directories.
        workflowDir: str = os.path.join(base, cls._get_workflow_path_component(workflowID))
        try:
            # Directory creation is atomic
            os.mkdir(workflowDir)
        except OSError as err:
            if err.errno != 17:
                # The directory exists if a previous worker set it up.
                raise
        else:
            logger.debug('Created the workflow directory for this machine at %s' % workflowDir)
        return workflowDir

    @classmethod
    def get_local_workflow_coordination_dir(
            cls,
            workflow_id: str,
            config_work_dir: Optional[str],
            config_coordination_dir: Optional[str]
    ) -> str:
        """
        Return the directory where coordination files should be located for
        this workflow on this machine. These include internal Toil databases
        and lock files for the machine.

        If an in-memory filesystem is available, it is used. Otherwise, the
        local workflow directory, which may be on a shared network filesystem,
        is used.

        :param workflow_id: Unique ID of the current workflow.
        :param config_work_dir: Value used for the work directory in the
               current Toil Config.
        :param config_coordination_dir: Value used for the coordination
               directory in the current Toil Config.

        :return: Path to the local workflow coordination directory on this
                 machine.
        """

        # Start with the base coordination or work dir
        base = cls.get_toil_coordination_dir(config_work_dir, config_coordination_dir)

        # Make a per-workflow and node subdirectory
        subdir = os.path.join(base, cls._get_workflow_path_component(workflow_id))
        # Make it exist
        os.makedirs(subdir, exist_ok=True)
        # TODO: May interfere with workflow directory creation logging if it's the same directory.
        # Return it
        return subdir

    def _runMainLoop(self, rootJob: "JobDescription") -> Any:
        """
        Run the main loop with the given job.

        :param rootJob: The root job for the workflow.
        """
        logProcessContext(self.config)

        with RealtimeLogger(self._batchSystem,
                            level=self.options.logLevel if self.options.realTimeLogging else None):
            # FIXME: common should not import from leader
            from toil.leader import Leader
            return Leader(config=self.config,
                          batchSystem=self._batchSystem,
                          provisioner=self._provisioner,
                          jobStore=self._jobStore,
                          rootJob=rootJob,
                          jobCache=self._jobCache).run()

    def _shutdownBatchSystem(self) -> None:
        """Shuts down current batch system if it has been created."""
        startTime = time.time()
        logger.debug('Shutting down batch system ...')
        self._batchSystem.shutdown()
        logger.debug('... finished shutting down the batch system in %s seconds.'
                     % (time.time() - startTime))

    def _assertContextManagerUsed(self) -> None:
        if not self._inContextManager:
            raise ToilContextManagerException()


class ToilRestartException(Exception):
    def __init__(self, message: str) -> None:
        super().__init__(message)


class ToilContextManagerException(Exception):
    def __init__(self) -> None:
        super().__init__(
            'This method cannot be called outside the "with Toil(...)" context manager.')


class ToilMetrics:
    def __init__(self, bus: MessageBus, provisioner: Optional["AbstractProvisioner"] = None) -> None:
        clusterName = "none"
        region = "us-west-2"
        if provisioner is not None:
            clusterName = str(provisioner.clusterName)
            if provisioner._zone is not None:
                if provisioner.cloud == 'aws':
                    # Remove AZ name
                    region = zone_to_region(provisioner._zone)
                else:
                    region = provisioner._zone

        registry = lookupEnvVar(name='docker registry',
                                envName='TOIL_DOCKER_REGISTRY',
                                defaultValue=dockerRegistry)

        self.mtailImage = f"{registry}/toil-mtail:{dockerTag}"
        self.grafanaImage = f"{registry}/toil-grafana:{dockerTag}"
        self.prometheusImage = f"{registry}/toil-prometheus:{dockerTag}"

        self.startDashboard(clusterName=clusterName, zone=region)

        # Always restart the mtail container, because metrics should start from scratch
        # for each workflow
        try:
            subprocess.check_call(["docker", "rm", "-f", "toil_mtail"])
        except subprocess.CalledProcessError:
            pass

        try:
            self.mtailProc: Optional[subprocess.Popen[bytes]] = subprocess.Popen(
                ["docker", "run",
                 "--rm",
                 "--interactive",
                 "--net=host",
                 "--name", "toil_mtail",
                 "-p", "3903:3903",
                 self.mtailImage],
                stdin=subprocess.PIPE, stdout=subprocess.PIPE)
        except subprocess.CalledProcessError:
            logger.warning("Couldn't start toil metrics server.")
            self.mtailProc = None
        except KeyboardInterrupt:
            self.mtailProc.terminate()  # type: ignore[union-attr]

        # On single machine, launch a node exporter instance to monitor CPU/RAM usage.
        # On AWS this is handled by the EC2 init script
        self.nodeExporterProc: Optional[subprocess.Popen[bytes]] = None
        if not provisioner:
            try:
                self.nodeExporterProc = subprocess.Popen(
                    ["docker", "run",
                     "--rm",
                     "--net=host",
                     "-p", "9100:9100",
                     "-v", "/proc:/host/proc",
                     "-v", "/sys:/host/sys",
                     "-v", "/:/rootfs",
                     "quay.io/prometheus/node-exporter:v1.3.1",
                     "-collector.procfs", "/host/proc",
                     "-collector.sysfs", "/host/sys",
                     "-collector.filesystem.ignored-mount-points",
                     "^/(sys|proc|dev|host|etc)($|/)"])
            except subprocess.CalledProcessError:
                logger.warning("Couldn't start node exporter, won't get RAM and CPU usage for dashboard.")
            except KeyboardInterrupt:
                if self.nodeExporterProc is not None:
                    self.nodeExporterProc.terminate()

        # When messages come in on the message bus, call our methods.
        # TODO: Just annotate the methods with some kind of @listener and get
        # their argument types and magically register them?
        # TODO: There's no way to tell MyPy we have a dict from types to
        # functions that take them.
        TARGETS = {
            ClusterSizeMessage: self.logClusterSize,
            ClusterDesiredSizeMessage: self.logClusterDesiredSize,
            QueueSizeMessage: self.logQueueSize,
            JobMissingMessage: self.logMissingJob,
            JobIssuedMessage: self.logIssuedJob,
            JobFailedMessage: self.logFailedJob,
            JobCompletedMessage: self.logCompletedJob
        }
        # The only way to make this inteligible to MyPy is to wrap the dict in
        # a function that can cast.
        MessageType = TypeVar('MessageType')

        def get_listener(message_type: Type[MessageType]) -> Callable[[MessageType], None]:
            return cast(Callable[[MessageType], None], TARGETS[message_type])

        # Then set up the listeners.
        self._listeners = [bus.subscribe(message_type, get_listener(message_type)) for message_type in TARGETS.keys()]

    @staticmethod
    def _containerRunning(containerName: str) -> bool:
        try:
            result = subprocess.check_output(["docker", "inspect", "-f",
                                              "'{{.State.Running}}'", containerName]).decode('utf-8') == "true"
        except subprocess.CalledProcessError:
            result = False
        return result

    def startDashboard(self, clusterName: str, zone: str) -> None:
        try:
            if not self._containerRunning("toil_prometheus"):
                try:
                    subprocess.check_call(["docker", "rm", "-f", "toil_prometheus"])
                except subprocess.CalledProcessError:
                    pass
                subprocess.check_call(["docker", "run",
                                       "--name", "toil_prometheus",
                                       "--net=host",
                                       "-d",
                                       "-p", "9090:9090",
                                       self.prometheusImage,
                                       clusterName,
                                       zone])

            if not self._containerRunning("toil_grafana"):
                try:
                    subprocess.check_call(["docker", "rm", "-f", "toil_grafana"])
                except subprocess.CalledProcessError:
                    pass
                subprocess.check_call(["docker", "run",
                                       "--name", "toil_grafana",
                                       "-d", "-p=3000:3000",
                                       self.grafanaImage])
        except subprocess.CalledProcessError:
            logger.warning("Could not start prometheus/grafana dashboard.")
            return

        try:
            self.add_prometheus_data_source()
        except requests.exceptions.ConnectionError:
            logger.debug("Could not add data source to Grafana dashboard - no metrics will be displayed.")

    @retry(errors=[requests.exceptions.ConnectionError])
    def add_prometheus_data_source(self) -> None:
        requests.post(
            'http://localhost:3000/api/datasources',
            auth=('admin', 'admin'),
            data='{"name":"DS_PROMETHEUS","type":"prometheus", "url":"http://localhost:9090", "access":"direct"}',
            headers={'content-type': 'application/json', "access": "direct"}
        )

    def log(self, message: str) -> None:
        if self.mtailProc:
            self.mtailProc.stdin.write((message + "\n").encode("utf-8"))  # type: ignore[union-attr]
            self.mtailProc.stdin.flush()  # type: ignore[union-attr]

    # Note: The mtail configuration (dashboard/mtail/toil.mtail) depends on these messages
    # remaining intact

    def logClusterSize(
            self, m: ClusterSizeMessage
    ) -> None:
        self.log("current_size '%s' %i" % (m.instance_type, m.current_size))

    def logClusterDesiredSize(
            self, m: ClusterDesiredSizeMessage
    ) -> None:
        self.log("desired_size '%s' %i" % (m.instance_type, m.desired_size))

    def logQueueSize(self, m: QueueSizeMessage) -> None:
        self.log("queue_size %i" % m.queue_size)

    def logMissingJob(self, m: JobMissingMessage) -> None:
        self.log("missing_job")

    def logIssuedJob(self, m: JobIssuedMessage) -> None:
        self.log("issued_job %s" % m.job_type)

    def logFailedJob(self, m: JobFailedMessage) -> None:
        self.log("failed_job %s" % m.job_type)

    def logCompletedJob(self, m: JobCompletedMessage) -> None:
        self.log("completed_job %s" % m.job_type)

    def shutdown(self) -> None:
        if self.mtailProc is not None:
            logger.debug('Stopping mtail')
            self.mtailProc.kill()
            logger.debug('Stopped mtail')
        if self.nodeExporterProc is not None:
            logger.debug('Stopping node exporter')
            self.nodeExporterProc.kill()
            logger.debug('Stopped node exporter')
        self._listeners = []


def cacheDirName(workflowID: str) -> str:
    """
    :return: Name of the cache directory.
    """
    return f'cache-{workflowID}'


def getDirSizeRecursively(dirPath: str) -> int:
    """
    This method will return the cumulative number of bytes occupied by the files
    on disk in the directory and its subdirectories.

    If the method is unable to access a file or directory (due to insufficient
    permissions, or due to the file or directory having been removed while this
    function was attempting to traverse it), the error will be handled
    internally, and a (possibly 0) lower bound on the size of the directory
    will be returned.

    :param dirPath: A valid path to a directory or file.
    :return: Total size, in bytes, of the file or directory at dirPath.
    """

    # du is often faster than using os.lstat(), sometimes significantly so.

    # The call: 'du -s /some/path' should give the number of 512-byte blocks
    # allocated with the environment variable: BLOCKSIZE='512' set, and we
    # multiply this by 512 to return the filesize in bytes.

    dirPath = os.path.abspath(dirPath)
    try:
        return int(subprocess.check_output(['du', '-s', dirPath],
                                           env=dict(os.environ, BLOCKSIZE='512')).decode('utf-8').split()[0]) * 512
        # The environment variable 'BLOCKSIZE'='512' is set instead of the much cleaner
        # --block-size=1 because Apple can't handle it.
    except (OSError, subprocess.CalledProcessError):
        # Fallback to pure Python implementation, useful for when kernel limits
        # to argument list size are hit, etc..
        total_size: int = 0
        if os.path.isfile(dirPath):
            return os.lstat(dirPath).st_blocks * 512
        for dir_path, dir_names, filenames in os.walk(dirPath):
            for name in filenames:
                total_size += os.lstat(os.path.join(dir_path, name)).st_blocks * 512
        return total_size


def getFileSystemSize(dirPath: str) -> Tuple[int, int]:
    """
    Return the free space, and total size of the file system hosting `dirPath`.

    :param dirPath: A valid path to a directory.
    :return: free space and total size of file system
    """
    if not os.path.exists(dirPath):
        raise RuntimeError(f'Could not find dir size for non-existent path: {dirPath}')
    diskStats = os.statvfs(dirPath)
    freeSpace = diskStats.f_frsize * diskStats.f_bavail
    diskSize = diskStats.f_frsize * diskStats.f_blocks
    return freeSpace, diskSize


def safeUnpickleFromStream(stream: IO[Any]) -> Any:
    string = stream.read()
    return pickle.loads(string)<|MERGE_RESOLUTION|>--- conflicted
+++ resolved
@@ -163,15 +163,6 @@
 
     # Batch system options
 
-<<<<<<< HEAD
-        # Retrying/rescuing jobs
-        self.retryCount: int = 1
-        self.enableUnlimitedPreemptibleRetries: bool = False
-        self.doubleMem: bool = False
-        self.enableBadConstraintGpuHandling: bool = False
-        self.maxJobDuration: int = sys.maxsize
-        self.rescueJobsFrequency: int = 60
-=======
     # File store options
     caching: Optional[bool]
     symlinkImports: bool
@@ -197,7 +188,6 @@
     deadlockWait: Union[
         float, int]
     deadlockCheckInterval: Union[float, int]
->>>>>>> 0e2a07a2
 
     # Resource requirements
     defaultMemory: int
@@ -216,6 +206,7 @@
     retryCount: int
     enableUnlimitedPreemptibleRetries: bool
     doubleMem: bool
+    enableBadConstraintGpuHandling: bool
     maxJobDuration: int
     rescueJobsFrequency: int
 
@@ -282,10 +273,6 @@
         # auto-generated and point to a temp directory that could no longer
         # exist and that can't safely be re-made.
         self.write_messages = None
-<<<<<<< HEAD
-
-=======
->>>>>>> 0e2a07a2
 
     def setOptions(self, options: Namespace) -> None:
         """Creates a config object from the options object."""
@@ -387,14 +374,9 @@
         set_option("retryCount")
         set_option("enableUnlimitedPreemptibleRetries")
         set_option("doubleMem")
-<<<<<<< HEAD
         set_option("enableBadConstraintGpuHandling")
         set_option("maxJobDuration", int, iC(1))
         set_option("rescueJobsFrequency", int, iC(1))
-=======
-        set_option("maxJobDuration")
-        set_option("rescueJobsFrequency")
->>>>>>> 0e2a07a2
 
         # Log management
         set_option("maxLogFileSize")
@@ -725,130 +707,6 @@
                             help="WDL input JSON URI")
         check_arguments(typ="wdl")
 
-<<<<<<< HEAD
-    # Retrying/rescuing jobs
-    job_options = parser.add_argument_group(
-        title="Toil options for rescuing/killing/restarting jobs.",
-        description="The options for jobs that either run too long/fail or get lost (some batch systems have issues!)."
-    )
-    job_options.add_argument("--retryCount", dest="retryCount", default=None,
-                             help=f"Number of times to retry a failing job before giving up and "
-                                  f"labeling job failed. default={config.retryCount}")
-    job_options.add_argument("--enableUnlimitedPreemptibleRetries", "--enableUnlimitedPreemptableRetries", dest="enableUnlimitedPreemptibleRetries",
-                             action='store_true', default=False,
-                             help="If set, preemptible failures (or any failure due to an instance getting "
-                                  "unexpectedly terminated) will not count towards job failures and --retryCount.")
-    job_options.add_argument("--doubleMem", dest="doubleMem", action='store_true', default=False,
-                             help="If set, batch jobs which die to reaching memory limit on batch schedulers "
-                                  "will have their memory doubled and they will be retried. The remaining "
-                                  "retry count will be reduced by 1. Currently supported by LSF.")
-    job_options.add_argument("--enableBadConstraintGpuHandling", dest="enableBadConstraintGpuHandling", action='store_true', default=False,
-                             help="If set, batch jobs which die due to bad constraint on batch schedulers "
-                                  "will have the accelerators requirement removed and they will be retried. The remaining "
-                                  "retry count will be reduced by 1. Currently supported by Slurm.")
-    job_options.add_argument("--maxJobDuration", dest="maxJobDuration", default=None,
-                             help=f"Maximum runtime of a job (in seconds) before we kill it (this is a lower bound, "
-                                  f"and the actual time before killing the job may be longer).  "
-                                  f"default={config.maxJobDuration}")
-    job_options.add_argument("--rescueJobsFrequency", dest="rescueJobsFrequency", default=None,
-                             help=f"Period of time to wait (in seconds) between checking for missing/overlong jobs, "
-                                  f"that is jobs which get lost by the batch system. Expert parameter.  "
-                                  f"default={config.rescueJobsFrequency}")
-
-    # Log management options
-    log_options = parser.add_argument_group(
-        title="Toil log management options.",
-        description="Options for how Toil should manage its logs."
-    )
-    log_options.add_argument("--maxLogFileSize", dest="maxLogFileSize", default=None,
-                             help=f"The maximum size of a job log file to keep (in bytes), log files larger than "
-                                  f"this will be truncated to the last X bytes. Setting this option to zero will "
-                                  f"prevent any truncation. Setting this option to a negative value will truncate "
-                                  f"from the beginning.  Default={bytes2human(config.maxLogFileSize)}")
-    log_options.add_argument("--writeLogs", dest="writeLogs", nargs='?', action='store', default=None,
-                             const=os.getcwd(),
-                             help="Write worker logs received by the leader into their own files at the specified "
-                                  "path. Any non-empty standard output and error from failed batch system jobs will "
-                                  "also be written into files at this path.  The current working directory will be "
-                                  "used if a path is not specified explicitly. Note: By default only the logs of "
-                                  "failed jobs are returned to leader. Set log level to 'debug' or enable "
-                                  "'--writeLogsFromAllJobs' to get logs back from successful jobs, and adjust "
-                                  "'maxLogFileSize' to control the truncation limit for worker logs.")
-    log_options.add_argument("--writeLogsGzip", dest="writeLogsGzip", nargs='?', action='store', default=None,
-                             const=os.getcwd(),
-                             help="Identical to --writeLogs except the logs files are gzipped on the leader.")
-    log_options.add_argument("--writeLogsFromAllJobs", dest="writeLogsFromAllJobs", action='store_true',
-                             default=False,
-                             help="Whether to write logs from all jobs (including the successful ones) without "
-                                  "necessarily setting the log level to 'debug'. Ensure that either --writeLogs "
-                                  "or --writeLogsGzip is set if enabling this option.")
-    log_options.add_argument("--writeMessages", dest="write_messages", default=None,
-                             help="File to send messages from the leader's message bus to.")
-    log_options.add_argument("--realTimeLogging", dest="realTimeLogging", action="store_true", default=False,
-                             help="Enable real-time logging from workers to leader")
-
-    # Misc options
-    misc_options = parser.add_argument_group(
-        title="Toil miscellaneous options.",
-        description="Everything else."
-    )
-    misc_options.add_argument('--disableChaining', dest='disableChaining', action='store_true', default=False,
-                              help="Disables chaining of jobs (chaining uses one job's resource allocation "
-                                   "for its successor job if possible).")
-    misc_options.add_argument("--disableJobStoreChecksumVerification", dest="disableJobStoreChecksumVerification",
-                              default=False, action="store_true",
-                              help="Disables checksum verification for files transferred to/from the job store.  "
-                                   "Checksum verification is a safety check to ensure the data is not corrupted "
-                                   "during transfer. Currently only supported for non-streaming AWS files.")
-    misc_options.add_argument("--sseKey", dest="sseKey", default=None,
-                              help="Path to file containing 32 character key to be used for server-side encryption on "
-                                   "awsJobStore or googleJobStore. SSE will not be used if this flag is not passed.")
-    misc_options.add_argument("--setEnv", '-e', metavar='NAME=VALUE or NAME', dest="environment", default=[],
-                              action="append",
-                              help="Set an environment variable early on in the worker. If VALUE is omitted, it will "
-                                   "be looked up in the current environment. Independently of this option, the worker "
-                                   "will try to emulate the leader's environment before running a job, except for "
-                                   "some variables known to vary across systems.  Using this option, a variable can "
-                                   "be injected into the worker process itself before it is started.")
-    misc_options.add_argument("--servicePollingInterval", dest="servicePollingInterval", default=None,
-                              help=f"Interval of time service jobs wait between polling for the existence of the "
-                                   f"keep-alive flag.  Default: {config.servicePollingInterval}")
-    misc_options.add_argument('--forceDockerAppliance', dest='forceDockerAppliance', action='store_true', default=False,
-                              help='Disables sanity checking the existence of the docker image specified by '
-                                   'TOIL_APPLIANCE_SELF, which Toil uses to provision mesos for autoscaling.')
-    misc_options.add_argument('--statusWait', dest='statusWait', type=int, default=3600,
-                              help="Seconds to wait between reports of running jobs.")
-    misc_options.add_argument('--disableProgress', dest='disableProgress', action='store_true', default=False,
-                              help="Disables the progress bar shown when standard error is a terminal.")
-
-    # Debug options
-    debug_options = parser.add_argument_group(
-        title="Toil debug options.",
-        description="Debug options for finding problems or helping with testing."
-    )
-    debug_options.add_argument("--debugWorker", default=False, action="store_true",
-                               help="Experimental no forking mode for local debugging.  Specifically, workers "
-                                    "are not forked and stderr/stdout are not redirected to the log.")
-    debug_options.add_argument("--disableWorkerOutputCapture", default=False, action="store_true",
-                               help="Let worker output go to worker's standard out/error instead of per-job logs.")
-    debug_options.add_argument("--badWorker", dest="badWorker", default=None,
-                               help=f"For testing purposes randomly kill --badWorker proportion of jobs using "
-                                    f"SIGKILL.  default={config.badWorker}")
-    debug_options.add_argument("--badWorkerFailInterval", dest="badWorkerFailInterval", default=None,
-                               help=f"When killing the job pick uniformly within the interval from 0.0 to "
-                                    f"--badWorkerFailInterval seconds after the worker starts.  "
-                                    f"default={config.badWorkerFailInterval}")
-
-
-def parseBool(val: str) -> bool:
-    if val.lower() in ['true', 't', 'yes', 'y', 'on', '1']:
-        return True
-    elif val.lower() in ['false', 'f', 'no', 'n', 'off', '0']:
-        return False
-    else:
-        raise RuntimeError("Could not interpret \"%s\" as a boolean value" % val)
-=======
->>>>>>> 0e2a07a2
 
 @lru_cache(maxsize=None)
 def getNodeID() -> str:
