"""Implemented support for Common Workflow Language (CWL) for Toil."""
# Copyright (C) 2015 Curoverse, Inc
# Copyright (C) 2015-2021 Regents of the University of California
# Copyright (C) 2019-2020 Seven Bridges
#
# Licensed under the Apache License, Version 2.0 (the "License");
# you may not use this file except in compliance with the License.
# You may obtain a copy of the License at
#
#     http://www.apache.org/licenses/LICENSE-2.0
#
# Unless required by applicable law or agreed to in writing, software
# distributed under the License is distributed on an "AS IS" BASIS,
# WITHOUT WARRANTIES OR CONDITIONS OF ANY KIND, either express or implied.
# See the License for the specific language governing permissions and
# limitations under the License.

# For an overview of how this all works, see discussion in
# docs/architecture.rst
import argparse
import base64
import copy
import datetime
import errno
import functools
import json
import logging
import os
import shutil
import socket
import stat
import sys
import tempfile
import textwrap
import urllib
import uuid
from threading import Thread
from typing import (
    IO,
    Any,
    Callable,
    Dict,
    Iterator,
    List,
    Mapping,
    MutableMapping,
    MutableSequence,
    Optional,
    TextIO,
    Tuple,
    TypeVar,
    Union,
    cast,
)
from urllib import parse as urlparse

import cwltool.builder
import cwltool.command_line_tool
import cwltool.context
import cwltool.errors
import cwltool.expression
import cwltool.load_tool
import cwltool.main
import cwltool.provenance
import cwltool.resolver
import cwltool.stdfsaccess
import schema_salad.ref_resolver
from cwltool.loghandler import _logger as cwllogger
from cwltool.loghandler import defaultStreamHandler
from cwltool.mpi import MpiConfig
from cwltool.mutation import MutationManager
from cwltool.pathmapper import MapperEnt, PathMapper
from cwltool.process import (
    Process,
    add_sizes,
    compute_checksums,
    fill_in_defaults,
    shortname,
)
from cwltool.secrets import SecretStore
from cwltool.software_requirements import (
    DependenciesConfiguration,
    get_container_from_software_requirements,
)
from cwltool.utils import (
    CWLObjectType,
    CWLOutputType,
    adjustDirObjs,
    aslist,
    downloadHttpFile,
    get_listing,
    normalizeFilesDirs,
    visit_class,
)
from ruamel.yaml.comments import CommentedMap, CommentedSeq
from schema_salad.avro.schema import Names
from schema_salad.exceptions import ValidationException
from schema_salad.sourceline import SourceLine

from toil.batchSystems.registry import DEFAULT_BATCH_SYSTEM
from toil.common import Config, Toil, addOptions
from toil.cwl.utils import (
    CWL_UNSUPPORTED_REQUIREMENT_EXCEPTION,
    CWL_UNSUPPORTED_REQUIREMENT_EXIT_CODE,
    download_structure,
    visit_cwl_class_and_reduce,
)
from toil.fileStores import FileID
from toil.fileStores.abstractFileStore import AbstractFileStore
from toil.job import Job, Promise
from toil.jobStores.abstractJobStore import NoSuchFileException
from toil.jobStores.fileJobStore import FileJobStore
from toil.lib.threading import ExceptionalThread
from toil.statsAndLogging import DEFAULT_LOGLEVEL
from toil.version import baseVersion

logger = logging.getLogger(__name__)

# Find the default temporary directory
DEFAULT_TMPDIR = tempfile.gettempdir()
# And compose a CWL-style default prefix inside it.
# We used to not put this inside anything and we would drop loads of temp
# directories in the current directory and leave them there.
DEFAULT_TMPDIR_PREFIX = os.path.join(DEFAULT_TMPDIR, "tmp")


def cwltoil_was_removed() -> None:
    """Complain about deprecated entrypoint."""
    raise RuntimeError(
        'Please run with "toil-cwl-runner" instead of "cwltoil" '
        "(which has been removed)."
    )


# The job object passed into CWLJob and CWLWorkflow
# is a dict mapping to tuple of (key, dict)
# the final dict is derived by evaluating each
# tuple looking up the key in the supplied dict.
#
# This is necessary because Toil jobs return a single value (a dict)
# but CWL permits steps to have multiple output parameters that may
# feed into multiple other steps.  This transformation maps the key in the
# output object to the correct key of the input object.


class UnresolvedDict(Dict[Any, Any]):
    """Tag to indicate a dict contains promises that must be resolved."""


class SkipNull:
    """
    Internal sentinel object.

    Indicates a null value produced by each port of a skipped conditional step.
    The CWL 1.2 specification calls for treating this the exactly the same as a
    null value.
    """


def filter_skip_null(name: str, value: Any) -> Any:
    """
    Recursively filter out SkipNull objects from 'value'.

    :param name: Name of port producing this value.
                 Only used when we find an unhandled null from a conditional step
                 and we print out a warning. The name allows the user to better
                 localize which step/port was responsible for the unhandled null.
    :param value: port output value object
    """
    err_flag = [False]
    value = _filter_skip_null(value, err_flag)
    if err_flag[0]:
        logger.warning(
            f"In {name}, SkipNull result found and cast to None. \n"
            "You had a conditional step that did not run, "
            "but you did not use pickValue to handle the skipped input."
        )
    return value


def _filter_skip_null(value: Any, err_flag: List[bool]) -> Any:
    """
    Private implementation for recursively filtering out SkipNull objects from 'value'.

    :param value: port output value object
    :param err_flag: A pass by reference boolean (passed by enclosing in a list) that
                     allows us to flag, at any level of recursion, that we have
                     encountered a SkipNull.
    """
    if isinstance(value, SkipNull):
        err_flag[0] = True
        value = None
    elif isinstance(value, list):
        return [_filter_skip_null(v, err_flag) for v in value]
    elif isinstance(value, dict):
        return {k: _filter_skip_null(v, err_flag) for k, v in value.items()}
    return value


class Conditional:
    """
    Object holding conditional expression until we are ready to evaluate it.

    Evaluation occurs at the moment the encloses step is ready to run.
    """

    def __init__(
        self,
        expression: Optional[str] = None,
        outputs: Union[Dict[str, CWLOutputType], None] = None,
        requirements: Optional[List[CWLObjectType]] = None,
        container_engine: str = "docker",
    ):
        """
        Instantiate a conditional expression.

        :param expression: Expression from the 'when' field of the step
        :param outputs: The output dictionary for the step. This is needed because
                        if the step is skipped, all the outputs need to be populated
                        with SkipNull values
        :param requirements: The requirements object that is needed for the context the
                             expression will evaluate in.
        """
        self.expression = expression
        self.outputs = outputs or {}
        self.requirements = requirements or []
        self.container_engine = container_engine

    def is_false(self, job: CWLObjectType) -> bool:
        """
        Determine if expression evaluates to False given completed step inputs.

        :param job: job output object
        :return: bool
        """
        if self.expression is None:
            return False

        expr_is_true = cwltool.expression.do_eval(
            self.expression,
            {shortname(k): v for k, v in resolve_dict_w_promises(job).items()},
            self.requirements,
            None,
            None,
            {},
            container_engine=self.container_engine,
        )

        if isinstance(expr_is_true, bool):
            return not expr_is_true

        raise cwltool.errors.WorkflowException(
            "'%s' evaluated to a non-boolean value" % self.expression
        )

    def skipped_outputs(self) -> Dict[str, SkipNull]:
        """Generate a dict of SkipNull objects corresponding to the output structure."""
        outobj = {}

        def sn(n: Any) -> str:
            if isinstance(n, Mapping):
                return shortname(n["id"])
            if isinstance(n, str):
                return shortname(n)

        for k in [sn(o) for o in self.outputs]:
            outobj[k] = SkipNull()

        return outobj


class ResolveSource:
    """Apply linkMerge and pickValue operators to values coming into a port."""

    promise_tuples: Union[List[Tuple[str, Promise]], Tuple[str, Promise]]

    def __init__(
        self,
        name: str,
        input: Dict[str, CWLObjectType],
        source_key: str,
        promises: Dict[str, Job],
    ):
        """
        Construct a container object.

        It will carry what information it can about the input sources and the
        current promises, ready for evaluation when the time comes.

        :param name: human readable name of step/port that this value refers to
        :param input: CWL input object complete with linkMerge and pickValue fields
        :param source_key: "source" or "outputSource" depending on what it is
        :param promises: incident values packed as promises
        """
        self.name, self.input, self.source_key = name, input, source_key

        source_names = aslist(self.input[self.source_key])
        # Rule is that source: [foo] is just foo
        #                      unless it also has linkMerge: merge_nested
        if input.get("linkMerge") or len(source_names) > 1:
            self.promise_tuples = [
                (shortname(s), promises[s].rv()) for s in source_names
            ]
        else:
            # KG: Cargo culting this logic and the reason given from original Toil code:
            # It seems that an input source with a
            # '#' in the name will be returned as a
            # CommentedSeq list by the yaml parser.
            s = str(source_names[0])
            self.promise_tuples = (shortname(s), promises[s].rv())

    def __repr__(self) -> str:
        """Allow for debug printing."""
        try:
            return "ResolveSource(" + repr(self.resolve()) + ")"
        except Exception:
            return (
                f"ResolveSource({self.name}, {self.input}, {self.source_key}, "
                f"{self.promise_tuples})"
            )

    def resolve(self) -> Any:
        """First apply linkMerge then pickValue if either present."""
        if isinstance(self.promise_tuples, list):
            result = self.link_merge(
                cast(
                    CWLObjectType, [v[1][v[0]] for v in self.promise_tuples]  # type: ignore[index]
                )
            )
        else:
            value = self.promise_tuples
            result = value[1].get(value[0])  # type: ignore

        result = self.pick_value(result)
        result = filter_skip_null(self.name, result)
        return result

    def link_merge(
        self, values: CWLObjectType
    ) -> Union[List[CWLOutputType], CWLOutputType]:
        """
        Apply linkMerge operator to `values` object.

        :param values: result of step
        """
        link_merge_type = self.input.get("linkMerge", "merge_nested")

        if link_merge_type == "merge_nested":
            return values

        elif link_merge_type == "merge_flattened":
            result: List[CWLOutputType] = []
            for v in values:
                if isinstance(v, MutableSequence):
                    result.extend(v)
                else:
                    result.append(v)
            return result

        else:
            raise ValidationException(
                f"Unsupported linkMerge '{link_merge_type}' on {self.name}."
            )

    def pick_value(self, values: Union[List[Union[str, SkipNull]], Any]) -> Any:
        """
        Apply pickValue operator to `values` object.

        :param values: Intended to be a list, but other types will be returned
                       without modification.
        :return:
        """
        pick_value_type = cast(str, self.input.get("pickValue"))

        if pick_value_type is None:
            return values

        if not isinstance(values, list):
            logger.warning("pickValue used but input %s is not a list." % self.name)
            return values

        result = [v for v in values if not isinstance(v, SkipNull) and v is not None]

        if pick_value_type == "first_non_null":
            if len(result) < 1:
                raise cwltool.errors.WorkflowException(
                    "%s: first_non_null operator found no non-null values" % self.name
                )
            else:
                return result[0]

        elif pick_value_type == "the_only_non_null":
            if len(result) == 0:
                raise cwltool.errors.WorkflowException(
                    "%s: the_only_non_null operator found no non-null values"
                    % self.name
                )
            elif len(result) > 1:
                raise cwltool.errors.WorkflowException(
                    "%s: the_only_non_null operator found more than one non-null values"
                    % self.name
                )
            else:
                return result[0]

        elif pick_value_type == "all_non_null":
            return result

        else:
            raise cwltool.errors.WorkflowException(
                f"Unsupported pickValue '{pick_value_type}' on {self.name}"
            )


class StepValueFrom:
    """
    A workflow step input which has a valueFrom expression attached to it.

    The valueFrom expression will be evaluated to produce the actual input
    object for the step.
    """

    def __init__(
        self, expr: str, source: Any, req: List[CWLObjectType], container_engine: str
    ):
        """
        Instantiate an object to carry all know about this valueFrom expression.

        :param expr: str: expression as a string
        :param source: the source promise of this step
        :param req: requirements object that is consumed by CWLtool expression evaluator
        :param container_engine: which container engine to use to load nodejs, if needed
        """
        self.expr = expr
        self.source = source
        self.context = None
        self.req = req
        self.container_engine = container_engine

    def eval_prep(
        self, step_inputs: CWLObjectType, file_store: AbstractFileStore
    ) -> None:
        """
        Resolve the contents of any file in a set of inputs.

        The inputs must be associated with the StepValueFrom object's self.source.

        Called when loadContents is specified.

        :param step_inputs: Workflow step inputs.
        :param file_store: A toil file store, needed to resolve toilfile:// paths.
        """
        for v in step_inputs.values():
            val = cast(CWLObjectType, v)
            source_input = getattr(self.source, "input", {})
            if isinstance(val, dict) and isinstance(source_input, dict):
                if (
                    val.get("contents") is None
                    and source_input.get("loadContents") is True
                ):
                    # This is safe to use even if we're bypassing the file
                    # store for the workflow. In that case, no toilfile:// or
                    # other special URIs will exist in the workflow to be read
                    # from, and ToilFsAccess still supports file:// URIs.
                    fs_access = functools.partial(ToilFsAccess, file_store=file_store)
                    with fs_access("").open(cast(str, val["location"]), "rb") as f:
                        val["contents"] = cwltool.builder.content_limit_respected_read(
                            f
                        )

    def resolve(self) -> Any:
        """
        Resolve the promise in the valueFrom expression's context.

        :return: object that will serve as expression context
        """
        self.context = self.source.resolve()
        return self.context

    def do_eval(self, inputs: CWLObjectType) -> Any:
        """
        Evaluate the valueFrom expression with the given input object.

        :param inputs:
        :return: object
        """
        return cwltool.expression.do_eval(
            self.expr,
            inputs,
            self.req,
            None,
            None,
            {},
            context=self.context,
            container_engine=self.container_engine,
        )


class DefaultWithSource:
    """A workflow step input that has both a source and a default value."""

    def __init__(self, default: Any, source: Any):
        """
        Instantiate an object to handle a source that has a default value.

        :param default: the default value
        :param source: the source object
        """
        self.default = default
        self.source = source

    def resolve(self) -> Any:
        """
        Determine the final input value when the time is right.

        (when the source can be resolved)

        :return: dict
        """
        if self.source:
            result = self.source.resolve()
            if result is not None:
                return result
        return self.default


class JustAValue:
    """A simple value masquerading as a 'resolve'-able object."""

    def __init__(self, val: Any):
        """Store the value."""
        self.val = val

    def resolve(self) -> Any:
        """Return the value."""
        return self.val


def resolve_dict_w_promises(
    dict_w_promises: Union[
        UnresolvedDict, CWLObjectType, Dict[str, Union[str, StepValueFrom]]
    ],
    file_store: Optional[AbstractFileStore] = None,
) -> CWLObjectType:
    """
    Resolve a dictionary of promises evaluate expressions to produce the actual values.

    :param dict_w_promises: input dict for these values
    :return: dictionary of actual values
    """
    if isinstance(dict_w_promises, UnresolvedDict):
        first_pass_results: CWLObjectType = {
            k: v.resolve() for k, v in dict_w_promises.items()
        }
    else:
        first_pass_results = cast(
            CWLObjectType, {k: v for k, v in dict_w_promises.items()}
        )

    result: CWLObjectType = {}
    for k, v in dict_w_promises.items():
        if isinstance(v, StepValueFrom):
            if file_store:
                v.eval_prep(first_pass_results, file_store)
            result[k] = v.do_eval(inputs=first_pass_results)
        else:
            result[k] = first_pass_results[k]

    return result


def simplify_list(maybe_list: Any) -> Any:
    """
    Turn a length one list loaded by cwltool into a scalar.

    Anything else is passed as-is, by reference.
    """
    if isinstance(maybe_list, MutableSequence):
        is_list = aslist(maybe_list)
        if len(is_list) == 1:
            return is_list[0]
    return maybe_list


class ToilPathMapper(PathMapper):
    """
    Keeps track of files in a Toil way.

    Maps between the symbolic identifier of a file (the Toil FileID), its local
    path on the host (the value returned by readGlobalFile) and the
    location of the file inside the software container.
    """

    def __init__(
        self,
        referenced_files: List[CWLObjectType],
        basedir: str,
        stagedir: str,
        separateDirs: bool = True,
        get_file: Union[Any, None] = None,
        stage_listing: bool = False,
        streaming_allowed: bool = True,
    ):
        """
        Initialize this ToilPathMapper.

        :param stage_listing: Stage files and directories inside directories
        even if we also stage the parent.
        """
        self.get_file = get_file
        self.stage_listing = stage_listing
        self.streaming_allowed = streaming_allowed

        super().__init__(referenced_files, basedir, stagedir, separateDirs=separateDirs)

    def visit(
        self,
        obj: CWLObjectType,
        stagedir: str,
        basedir: str,
        copy: bool = False,
        staged: bool = False,
    ) -> None:
        """
        Iterate over a CWL object, resolving File and Directory path references.

        This is called on each File or Directory CWL object. The Files and
        Directories all have "location" fields. For the Files, these are from
        upload_file(), and for the Directories, these are from
        upload_directory(), with their children being assigned
        locations based on listing the Directories using ToilFsAccess.

        :param obj: The CWL File or Directory to process

        :param stagedir: The base path for target paths to be generated under,
        except when a File or Directory has an overriding parent directory in
        dirname

        :param basedir: The directory from which relative paths should be
        resolved; used as the base directory for the StdFsAccess that generated
        the listing being processed.

        :param copy: If set, use writable types for Files and Directories.

        :param staged: Starts as True at the top of the recursion. Set to False
        when entering a directory that we can actually download, so we don't
        stage files and subdirectories separately from the directory as a
        whole. Controls the staged flag on generated mappings, and therefore
        whether files and directories are actually placed at their mapped-to
        target locations. If stage_listing is True, we will leave this True
        throughout and stage everything.

        Produces one MapperEnt for every unique location for a File or
        Directory. These MapperEnt objects are instructions to cwltool's
        stage_files function:
        https://github.com/common-workflow-language/cwltool/blob/a3e3a5720f7b0131fa4f9c0b3f73b62a347278a6/cwltool/process.py#L254

        The MapperEnt has fields:

        resolved: An absolute local path anywhere on the filesystem where the
        file/directory can be found, or the contents of a file to populate it
        with if type is CreateWritableFile or CreateFile. Or, a URI understood
        by the StdFsAccess in use (for example, toilfile:).

        target: An absolute path under stagedir that the file or directory will
        then be placed at by cwltool. Except if a File or Directory has a
        dirname field, giving its parent path, that is used instead.

        type: One of:

            File: cwltool will copy or link the file from resolved to target,
            if possible.

            CreateFile: cwltool will create the file at target, treating
            resolved as the contents.

            WritableFile: cwltool will copy the file from resolved to target,
            making it writable.

            CreateWritableFile: cwltool will create the file at target,
            treating resolved as the contents, and make it writable.

            Directory: cwltool will copy or link the directory from resolved to
            target, if possible. Otherwise, cwltool will make the directory at
            target if resolved starts with "_:". Otherwise it will do nothing.

            WritableDirectory: cwltool will copy the directory from resolved to
            target, if possible. Otherwise, cwltool will make the directory at
            target if resolved starts with "_:". Otherwise it will do nothing.

        staged: if set to False, cwltool will not make or copy anything for this entry
        """
        logger.debug(
            "ToilPathMapper mapping into %s from %s for: %s", stagedir, basedir, obj
        )

        # If the file has a dirname set, we can try and put it there instead of
        # wherever else we would stage it.
        # TODO: why would we do that?
        stagedir = cast(Optional[str], obj.get("dirname")) or stagedir

        # Decide where to put the file or directory, as an absolute path.
        tgt = os.path.join(
            stagedir,
            cast(str, obj["basename"]),
        )

        if obj["class"] == "Directory":
            # Whether or not we've already mapped this path, we need to map all
            # children recursively.

            # Grab its location
            location = cast(str, obj["location"])

            logger.debug("ToilPathMapper visiting directory %s", location)

            # We may need to copy this directory even if we don't copy things inside it.
            copy_here = False

            # Try and resolve the location to a local path
            if location.startswith("file://"):
                # This is still from the local machine, so go find where it is
                resolved = schema_salad.ref_resolver.uri_file_path(location)
            elif location.startswith("toildir:"):
                # We need to download this directory (or subdirectory)
                if self.get_file:
                    # We can actually go get it and its contents
                    resolved = schema_salad.ref_resolver.uri_file_path(
                        self.get_file(location)
                    )
                else:
                    # We are probably staging final outputs on the leader. We
                    # can't go get the directory. Just pass it through.
                    resolved = location
            elif location.startswith("_:"):
                # cwltool made this up for an empty/synthetic directory it
                # wants to make.

                # If we let cwltool make the directory and stage it, and then
                # stage files inside it, we can end up with Docker creating
                # root-owned files in whatever we mounted for the Docker work
                # directory, somehow. So make a directory ourselves instead.
                if self.get_file:
                    resolved = schema_salad.ref_resolver.uri_file_path(
                        self.get_file("_:")
                    )

                    if "listing" in obj and obj["listing"] != []:
                        # If there's stuff inside here to stage, we need to copy
                        # this directory here, because we can't Docker mount things
                        # over top of immutable directories.
                        copy_here = True
                else:
                    # We can't really make the directory. Maybe we are
                    # exporting from the leader and it doesn't matter.
                    resolved = location
            else:
                raise RuntimeError("Unsupported location: " + location)

            if location in self._pathmap:
                # Don't map the same directory twice
                logger.debug(
                    "ToilPathMapper stopping recursion because we have already "
                    "mapped directory: %s",
                    location,
                )
                return

            logger.debug(
                "ToilPathMapper adding directory mapping %s -> %s", resolved, tgt
            )
            self._pathmap[location] = MapperEnt(
                resolved,
                tgt,
                "WritableDirectory" if (copy or copy_here) else "Directory",
                staged,
            )

            if not location.startswith("_:") and not self.stage_listing:
                # Don't stage anything below here separately, since we are able
                # to copy the whole directory from somewhere and and we can't
                # stage files over themselves.
                staged = False

            # Keep recursing
            self.visitlisting(
                cast(List[CWLObjectType], obj.get("listing", [])),
                tgt,
                basedir,
                copy=copy,
                staged=staged,
            )

        elif obj["class"] == "File":
            path = cast(str, obj["location"])

            logger.debug("ToilPathMapper visiting file %s", path)

            if path in self._pathmap:
                # Don't map the same file twice
                logger.debug(
                    "ToilPathMapper stopping recursion because we have already "
                    "mapped file: %s",
                    path,
                )
                return

            ab = cwltool.stdfsaccess.abspath(path, basedir)
            if "contents" in obj and path.startswith("_:"):
                # We are supposed to create this file
                self._pathmap[path] = MapperEnt(
                    cast(str, obj["contents"]),
                    tgt,
                    "CreateWritableFile" if copy else "CreateFile",
                    staged,
                )
            else:
                with SourceLine(
                    obj,
                    "location",
                    ValidationException,
                    logger.isEnabledFor(logging.DEBUG),
                ):
                    # If we have access to the Toil file store, we will have a
                    # get_file set, and it will convert this path to a file:
                    # URI for a local file it downloaded.
                    if self.get_file:
                        deref = self.get_file(
                            path, obj.get("streamable", False), self.streaming_allowed
                        )
                    else:
                        deref = ab

                    if deref.startswith("file:"):
                        deref = schema_salad.ref_resolver.uri_file_path(deref)
                    if urllib.parse.urlsplit(deref).scheme in ["http", "https"]:
                        deref = downloadHttpFile(path)
                    elif urllib.parse.urlsplit(deref).scheme != "toilfile":
                        # Dereference symbolic links
                        st = os.lstat(deref)
                        while stat.S_ISLNK(st.st_mode):
                            logger.debug("ToilPathMapper following symlink %s", deref)
                            rl = os.readlink(deref)
                            deref = (
                                rl
                                if os.path.isabs(rl)
                                else os.path.join(os.path.dirname(deref), rl)
                            )
                            st = os.lstat(deref)

                    # If we didn't download something that is a toilfile:
                    # reference, we just pass that along.

                    logger.debug(
                        "ToilPathMapper adding file mapping %s -> %s", deref, tgt
                    )
                    self._pathmap[path] = MapperEnt(
                        deref, tgt, "WritableFile" if copy else "File", staged
                    )

            # Handle all secondary files that need to be next to this one.
            self.visitlisting(
                cast(List[CWLObjectType], obj.get("secondaryFiles", [])),
                stagedir,
                basedir,
                copy=copy,
                staged=staged,
            )


class ToilSingleJobExecutor(cwltool.executors.SingleJobExecutor):
    """
    A SingleJobExecutor that does not assume it is at the top level of the workflow.

    We need this because otherwise every job thinks it is top level and tries
    to discover secondary files, which may exist when they haven't actually
    been passed at the top level and thus aren't supposed to be visible.
    """

    def run_jobs(
        self,
        process: Process,
        job_order_object: CWLObjectType,
        logger: logging.Logger,
        runtime_context: cwltool.context.RuntimeContext,
    ) -> None:
        """run_jobs from SingleJobExecutor, but not in a top level runtime context."""
        runtime_context.toplevel = False
        return super().run_jobs(process, job_order_object, logger, runtime_context)


class ToilCommandLineTool(cwltool.command_line_tool.CommandLineTool):
    """Subclass the cwltool command line tool to provide the custom Toil.PathMapper."""

    def make_path_mapper(
        self,
        reffiles: List[Any],
        stagedir: str,
        runtimeContext: cwltool.context.RuntimeContext,
        separateDirs: bool,
    ) -> cwltool.pathmapper.PathMapper:
        """Create the appropriate PathMapper for the situation."""
        if getattr(runtimeContext, "bypass_file_store", False):
            # We only need to understand cwltool's supported URIs
            return PathMapper(
                reffiles, runtimeContext.basedir, stagedir, separateDirs=separateDirs
            )
        else:
            # We need to be able to read from Toil-provided URIs
            return ToilPathMapper(
                reffiles,
                runtimeContext.basedir,
                stagedir,
                separateDirs,
                getattr(runtimeContext, "toil_get_file", None),
                streaming_allowed=runtimeContext.streaming_allowed,
            )

    def __str__(self) -> str:
        """Return string representation of this ToilCommandLineTool."""
        return f'ToilCommandLineTool({repr(self.tool.get("id", "???"))})'


def toil_make_tool(
    toolpath_object: CommentedMap,
    loadingContext: cwltool.context.LoadingContext,
) -> Process:
    """
    Emit custom ToilCommandLineTools.

    This factory function is meant to be passed to cwltool.load_tool().
    """
    if (
        isinstance(toolpath_object, Mapping)
        and toolpath_object.get("class") == "CommandLineTool"
    ):
        return ToilCommandLineTool(toolpath_object, loadingContext)
    return cwltool.workflow.default_make_tool(toolpath_object, loadingContext)


def decode_directory(
    dir_path: str,
) -> Tuple[Dict[str, Union[str, Dict[str, Any]]], Optional[str], str]:
    """
    Decode a directory from a "toildir:" path to a directory (or a file in it).

    Returns the decoded directory dict, the remaining part of the path (which may be
    None), and the deduplication key string that uniquely identifies the
    directory.
    """
    assert dir_path.startswith(
        "toildir:"
    ), f"Cannot decode non-directory path: {dir_path}"

    # We will decode the directory and then look inside it

    # Since this was encoded by upload_directory we know the
    # next piece is encoded JSON describing the directory structure,
    # and it can't contain any slashes.
    parts = dir_path[len("toildir:") :].split("/", 1)

    # Before the first slash is the encoded data describing the directory contents
    dir_data = parts[0]

    # Decode what to download
    contents = json.loads(
        base64.urlsafe_b64decode(dir_data.encode("utf-8")).decode("utf-8")
    )

    if len(parts) == 1 or parts[1] == "/":
        # We didn't have any subdirectory
        return contents, None, dir_data
    else:
        # We have a path below this
        return contents, parts[1], dir_data


class ToilFsAccess(cwltool.stdfsaccess.StdFsAccess):
    """
    Custom filesystem access class which handles toil filestore references.

    Normal file paths will be resolved relative to basedir, but 'toilfile:' and
    'toildir:' URIs will be fulfilled from the Toil file store.
    """

    def __init__(self, basedir: str, file_store: AbstractFileStore) -> None:
        """Create a FsAccess object for the given Toil Filestore and basedir."""
        self.file_store = file_store

        # Map encoded directory structures to where we downloaded them, so we
        # don't constantly redownload them.
        # Assumes nobody will touch our files via realpath, or that if they do
        # they know what will happen.
        self.dir_to_download: Dict[str, str] = {}

        super().__init__(basedir)

    def _abs(self, path: str) -> str:
        """
        Return a local absolute path for a file (no schema).

        Overwrites cwltool.stdfsaccess.StdFsAccess._abs() to account for toil specific schema.
        """
        # TODO: Both we and the ToilPathMapper relate Toil paths to local
        # paths. But we don't share the same mapping, so accesses through
        # different mechanisms will produce different local copies.

        # Used to fetch a path to determine if a file exists in the inherited
        # cwltool.stdfsaccess.StdFsAccess, (among other things) so this should
        # not error on missing files.
        # See: https://github.com/common-workflow-language/cwltool/blob/beab66d649dd3ee82a013322a5e830875e8556ba/cwltool/stdfsaccess.py#L43  # noqa B950
        if path.startswith("toilfile:"):
            # Is a Toil file
            destination = self.file_store.readGlobalFile(
                FileID.unpack(path[len("toilfile:") :]), symlink=True
            )
            logger.debug("Downloaded %s to %s", path, destination)
            if not os.path.exists(destination):
                raise RuntimeError(
                    f"{destination} does not exist after filestore read."
                )
        elif path.startswith("toildir:"):
            # Is a directory or relative to it

            # We will download the whole directory and then look inside it

            # Decode its contents, the path inside it to the file (if any), and
            # the key to use for caching the directory.
            contents, subpath, cache_key = decode_directory(path)

            if cache_key not in self.dir_to_download:
                # Download to a temp directory.
                temp_dir = self.file_store.getLocalTempDir()
                temp_dir += "/toildownload"
                os.makedirs(temp_dir)

                logger.debug("ToilFsAccess downloading %s to %s", cache_key, temp_dir)

                # Save it all into this new temp directory
                download_structure(self.file_store, {}, {}, contents, temp_dir)

                # Make sure we use the same temp directory if we go traversing
                # around this thing.
                self.dir_to_download[cache_key] = temp_dir
            else:
                logger.debug("ToilFsAccess already has %s", cache_key)

            if subpath is None:
                # We didn't have any subdirectory, so just give back
                # the path to the root
                destination = self.dir_to_download[cache_key]
            else:
                # Navigate to the right subdirectory
                destination = self.dir_to_download[cache_key] + "/" + subpath
        else:
            # This is just a local file
            destination = path

        # Now destination is a local file, so make sure we really do have an
        # absolute path
        destination = super()._abs(destination)
        return destination

    def glob(self, pattern: str) -> List[str]:
        # We know this falls back on _abs
        return super().glob(pattern)

    def open(self, fn: str, mode: str) -> IO[Any]:
        # We know this falls back on _abs
        return super().open(fn, mode)

    def exists(self, path: str) -> bool:
        """Test for file existance."""
        # toil's _abs() throws errors when files are not found and cwltool's _abs() does not
        try:
            return os.path.exists(self._abs(path))
        except NoSuchFileException:
            return False

    def size(self, path: str) -> int:
        # This should avoid _abs for things actually in the file store, to
        # prevent multiple downloads as in
        # https://github.com/DataBiosphere/toil/issues/3665
        if path.startswith("toilfile:"):
            return self.file_store.getGlobalFileSize(
                FileID.unpack(path[len("toilfile:") :])
            )
        elif path.startswith("toildir:"):
            # Decode its contents, the path inside it to the file (if any), and
            # the key to use for caching the directory.
            here, subpath, cache_key = decode_directory(path)

            # We can't get the size of just a directory.
            assert subpath is not None, f"Attempted to check size of directory {path}"

            for part in subpath.split("/"):
                # Follow the path inside the directory contents.
                here = cast(Dict[str, Union[str, Dict[str, Any]]], here[part])

            # We ought to end up with a toilfile: URI.
            assert isinstance(here, str), f"Did not find a file at {path}"
            assert here.startswith(
                "toilfile:"
            ), f"Did not find a filestore file at {path}"

            return self.size(here)
        else:
            # We know this falls back on _abs
            return super().size(path)

    def isfile(self, fn: str) -> bool:
        # We know this falls back on _abs
        return super().isfile(fn)

    def isdir(self, fn: str) -> bool:
        # We know this falls back on _abs
        return super().isdir(fn)

    def listdir(self, fn: str) -> List[str]:
        logger.debug("ToilFsAccess listing %s", fn)

        # Download the file or directory to a local path
        directory = self._abs(fn)

        # Now list it (it is probably a directory)
        return [
            cwltool.stdfsaccess.abspath(urllib.parse.quote(entry), fn)
            for entry in os.listdir(directory)
        ]

    def join(self, path, *paths):  # type: (str, *str) -> str
        # This falls back on os.path.join
        return super().join(path, *paths)

    def realpath(self, path: str) -> str:
        if path.startswith("toilfile:"):
            # import the file and make it available locally if it exists
            path = self._abs(path)
        elif path.startswith("toildir:"):
            # Import the whole directory
            path = self._abs(path)
        return os.path.realpath(path)


def toil_get_file(
    file_store: AbstractFileStore,
    index: Dict[str, str],
    existing: Dict[str, str],
    file_store_id: str,
    streamable: bool = False,
    streaming_allowed: bool = True,
    pipe_threads: Optional[List[Tuple[Thread, int]]] = None,
) -> str:
    """
    Set up the given file or directory from the Toil jobstore at a file URI
    where it can be accessed locally.

    Run as part of the ToilCommandLineTool setup, inside jobs on the workers.

    :param file_store: The Toil file store to download from.

    :param index: Maps from downloaded file path back to input Toil URI.

    :param existing: Maps from file_store_id URI to downloaded file path.

    :param file_store_id: The URI for the file to download.

    :param streamable: If the file is has 'streamable' flag set

    :param streaming_allowed: If streaming is allowed

    :param pipe_threads: List of threads responsible for streaming the data
    and open file descriptors corresponding to those files. Caller is resposible
    to close the file descriptors (to break the pipes) and join the threads
    """
    pipe_threads_real = pipe_threads or []
    if file_store_id.startswith("toildir:"):
        # This is a file in a directory, or maybe a directory itself.
        # See ToilFsAccess and upload_directory.
        # We will go look for the actual file in the encoded directory
        # structure which will tell us where the toilfile: name for the file is.

        parts = file_store_id[len("toildir:") :].split("/")
        contents = json.loads(
            base64.urlsafe_b64decode(parts[0].encode("utf-8")).decode("utf-8")
        )

        for component in parts[1:]:
            if component != ".":
                # Index into the contents
                contents = contents[component]

        if isinstance(contents, str):
            # This is a reference to a file, so go get it.
            return toil_get_file(file_store, index, existing, contents)
        else:
            # We actually need to fetch the whole directory to a path somewhere.
            dest_path = file_store.getLocalTempDir()
            # Populate the directory
            download_structure(file_store, index, existing, contents, dest_path)
            # Return where we put it, but as a file:// URI
            return schema_salad.ref_resolver.file_uri(dest_path)
    elif file_store_id.startswith("toilfile:"):
        # This is a plain file with no context.
        def write_to_pipe(
            file_store: AbstractFileStore, pipe_name: str, file_store_id: FileID
        ) -> None:
            try:
                with open(pipe_name, "wb") as pipe:
                    with file_store.jobStore.read_file_stream(file_store_id) as fi:
                        file_store.logAccess(file_store_id)
                        chunk_sz = 1024
                        while True:
                            data = fi.read(chunk_sz)
                            if not data:
                                break
                            pipe.write(data)
            except OSError as e:
                # The other side of the pipe may have been closed by the
                # reading thread, which is OK.
                if e.errno != errno.EPIPE:
                    raise

        if (
            streaming_allowed
            and streamable
            and not isinstance(file_store.jobStore, FileJobStore)
        ):
            logger.debug(
                "Streaming file %s", FileID.unpack(file_store_id[len("toilfile:") :])
            )
            src_path = file_store.getLocalTempFileName()
            os.mkfifo(src_path)
            th = ExceptionalThread(
                target=write_to_pipe,
                args=(
                    file_store,
                    src_path,
                    FileID.unpack(file_store_id[len("toilfile:") :]),
                ),
            )
            th.start()
            pipe_threads_real.append((th, os.open(src_path, os.O_RDONLY)))
        else:
            src_path = file_store.readGlobalFile(
                FileID.unpack(file_store_id[len("toilfile:") :]), symlink=True
            )

        # TODO: shouldn't we be using these as a cache?
        index[src_path] = file_store_id
        existing[file_store_id] = src_path
        return schema_salad.ref_resolver.file_uri(src_path)
    elif file_store_id.startswith("_:"):
        # Someone is asking us for an empty temp directory.
        dest_path = file_store.getLocalTempDir()
        return schema_salad.ref_resolver.file_uri(dest_path)
    else:
        raise RuntimeError(
            f"Cannot obtain file {file_store_id} from host "
            f"{socket.gethostname()}; all imports must happen on the "
            f"leader!"
        )


def write_file(
    writeFunc: Callable[[str], FileID],
    index: Dict[str, str],
    existing: Dict[str, str],
    file_uri: str,
) -> str:
    """
    Write a file into the Toil jobstore.

    'existing' is a set of files retrieved as inputs from toil_get_file. This
    ensures they are mapped back as the same name if passed through.

    Returns a toil uri path to the object.
    """
    # Toil fileStore reference
    if file_uri.startswith("toilfile:") or file_uri.startswith("toildir:"):
        return file_uri
    # File literal outputs with no path, we don't write these and will fail
    # with unsupportedRequirement when retrieving later with getFile
    elif file_uri.startswith("_:"):
        return file_uri
    else:
        file_uri = existing.get(file_uri, file_uri)
        if file_uri not in index:
            if not urlparse.urlparse(file_uri).scheme:
                rp = os.path.realpath(file_uri)
            else:
                rp = file_uri
            try:
                index[file_uri] = "toilfile:" + writeFunc(rp).pack()
                existing[index[file_uri]] = file_uri
            except Exception as e:
                logger.error("Got exception '%s' while copying '%s'", e, file_uri)
                raise
        return index[file_uri]


def path_to_loc(obj: CWLObjectType) -> None:
    """
    Make a path into a location.

    (If a CWL object has a "path" and not a "location")
    """
    if "location" not in obj and "path" in obj:
        obj["location"] = obj["path"]
        del obj["path"]


def import_files(
    import_function: Callable[[str], FileID],
    fs_access: cwltool.stdfsaccess.StdFsAccess,
    fileindex: Dict[str, str],
    existing: Dict[str, str],
    cwl_object: Optional[CWLObjectType],
    skip_broken: bool = False,
    bypass_file_store: bool = False,
) -> None:
    """
    Prepare all files and directories.

    Will be executed from the leader or worker in the context of the given
    CWL tool, order, or output object to be used on the workers. Make
    sure their sizes are set and import all the files.

    Recurses inside directories using the fs_access to find files to upload and
    subdirectory structure to encode, even if their listings are not set or not
    recursive.

    Preserves any listing fields.

    If a file cannot be found (like if it is an optional secondary file that
    doesn't exist), fails, unless skip_broken is set, in which case it leaves
    the location it was supposed to have been at.

    Also does some miscelaneous normalization.

    :param import_function: The function used to upload a file:// URI and get a
    Toil FileID for it.

    :param fs_access: the CWL FS access object we use to access the filesystem
    to find files to import.

    :param fileindex: Forward map to fill in from file URI to Toil storage
    location, used by write_file to deduplicate writes.

    :param existing: Reverse map to fill in from Toil storage location to file
    URI. Not read from.

    :param cwl_object: CWL tool (or workflow order) we are importing files for

    :param skip_broken: If True, when files can't be imported because they e.g.
    don't exist, leave their locations alone rather than failing with an error.

    :param bypass_file_store: If True, leave file:// URIs in place instead of
    importing files and directories.
    """
    tool_id = cwl_object.get("id", str(cwl_object)) if cwl_object else ""

    logger.debug("Importing files for %s", tool_id)

    # We need to upload all files to the Toil filestore, and encode structure
    # recursively into all Directories' locations. But we cannot safely alter
    # the listing fields of Directory objects, because the handling required by
    # the 1.2 conformance tests does not actually match the spec. See
    # <https://github.com/common-workflow-language/cwl-v1.2/issues/75#issuecomment-858477413>.
    #
    # We need to pass the conformance tests, and only cwltool really knows when
    # to make/destroy the listings in order to do that.

    # First do some preliminary preparation of metadata
    visit_class(cwl_object, ("File", "Directory"), path_to_loc)
    visit_class(cwl_object, ("File",), functools.partial(add_sizes, fs_access))
    normalizeFilesDirs(cwl_object)

    if bypass_file_store:
        # Don't go on to actually import files or encode contents for
        # directories.
        return

    # Otherwise we actually want to put the things in the file store.

    def visit_file_or_directory_down(
        rec: CWLObjectType,
    ) -> Optional[List[CWLObjectType]]:
        """
        Visit each CWL File or Directory on the way down.

        For Files, do nothing.

        For Directories, return the listing key's value if present, or None if
        absent.

        Ensures that the directory's listing is filled in for at least the
        current level, so all direct child File and Directory objects will
        exist.

        Ensures that any child File or Directory objects from the original
        listing remain as child objects, so that they will be hit by the
        recursion.
        """
        if rec.get("class", None) == "File":
            # Nothing to do!
            return None
        elif rec.get("class", None) == "Directory":
            # Pull out the old listing, if any
            old_listing = cast(Optional[List[CWLObjectType]], rec.get("listing", None))

            if not cast(str, rec["location"]).startswith("_:"):
                # This is a thing we can list and not just a literal, so we
                # want to ensure that we have at least one level of listing.
                if "listing" in rec and rec["listing"] == []:
                    # Drop the existing listing because it is empty
                    del rec["listing"]
                if "listing" not in rec:
                    # Fill in one level of listing, so we can then traverse it.
                    get_listing(fs_access, rec, recursive=False)
                # Otherwise, we preserve the existing listing (including all
                # its original File objects that we need to process)

            return old_listing
        return None

    def visit_file_or_directory_up(
        rec: CWLObjectType,
        down_result: Optional[List[CWLObjectType]],
        child_results: List[Dict[str, CWLObjectType]],
    ) -> Dict[str, CWLObjectType]:
        """
        For a CWL File or Directory, make sure it is uploaded and it has a
        location that describes its contents as visible to fs_access.

        Replaces each Directory's listing with the down result for the
        directory, or removes it if the down result was None.

        Passes up the tree (and consumes as its second argument a list of)
        information about the directory structure. For a file, we get the
        information for all secondary files, and for a directory, we get a list
        of the information for all contained files and directories.

        The format is a dict from filename to either string Toil file URI, or
        contained similar dict for a subdirectory. We can reduce by joining
        everything into a single dict, when no filenames conflict.
        """
        if rec.get("class", None) == "File":
            # This is a CWL File

            result: Dict[str, CWLObjectType] = {}

            # Upload the file itself, which will adjust its location.
            upload_file(
                import_function, fileindex, existing, rec, skip_broken=skip_broken
            )

            # Make a record for this file under its name
            result[cast(str, rec["basename"])] = cast(CWLObjectType, rec["location"])

            for secondary_file_result in child_results:
                # Glom in the secondary files, if any
                result.update(secondary_file_result)

            return result

        elif rec.get("class", None) == "Directory":
            # This is a CWL Directory

            # Restore the original listing, or its absence
            rec["listing"] = cast(Optional[CWLOutputType], down_result)
            if rec["listing"] is None:
                del rec["listing"]

            # We know we have child results from a fully recursive listing.
            # Build them into a contents dict.
            contents: Dict[str, CWLObjectType] = {}
            for child_result in child_results:
                # Keep each child file or directory or child file's secondary
                # file under its name
                contents.update(child_result)

            # Upload the directory itself, which will adjust its location.
            upload_directory(rec, contents, skip_broken=skip_broken)

            # Show those contents as being under our name in our parent.
            return {cast(str, rec["basename"]): cast(CWLObjectType, contents)}

        else:
            raise RuntimeError("Got unexpected class of object: " + str(rec))

    # Process each file and directory in a recursive traversal
    visit_cwl_class_and_reduce(
        cwl_object,
        ("File", "Directory"),
        visit_file_or_directory_down,
        visit_file_or_directory_up,
    )


def upload_directory(
    directory_metadata: CWLObjectType,
    directory_contents: Dict[str, CWLObjectType],
    skip_broken: bool = False,
) -> None:
    """
    Upload a Directory object.

    Ignores the listing (which may not be recursive and isn't safe or efficient
    to touch), and instead uses directory_contents, which is a recursive dict
    structure from filename to file URI or subdirectory contents dict.

    Makes sure the directory actually exists, and rewrites its location to be
    something we can use on another machine.

    We can't rely on the directory's listing as visible to the next tool as a
    complete recursive description of the files we will need to present to the
    tool, since some tools require it to be cleared or single-level but still
    expect to see its contents in the filesystem.
    """
    location = cast(str, directory_metadata["location"])
    if (
        location.startswith("toilfile:")
        or location.startswith("toildir:")
        or location.startswith("_:")
    ):
        # Already in Toil; nothing to do
        return
    if not location and directory_metadata["path"]:
        location = directory_metadata["location"] = schema_salad.ref_resolver.file_uri(
            cast(str, directory_metadata["path"])
        )
    if location.startswith("file://") and not os.path.isdir(location[len("file://") :]):
        if skip_broken:
            return
        else:
            raise cwltool.errors.WorkflowException(
                "Directory is missing: %s" % directory_metadata["location"]
            )

    logger.debug(
        "Uploading directory at %s with contents %s",
        directory_metadata["location"],
        directory_contents,
    )

    # Say that the directory location is just its dumped contents.
    # TODO: store these listings as files in the filestore instead?
    directory_metadata["location"] = "toildir:" + base64.urlsafe_b64encode(
        json.dumps(directory_contents).encode("utf-8")
    ).decode("utf-8")


def upload_file(
    uploadfunc: Callable[[str], FileID],
    fileindex: Dict[str, str],
    existing: Dict[str, str],
    file_metadata: CWLObjectType,
    skip_broken: bool = False,
) -> None:
    """
    Update a file object so that the location is a reference to the toil file store.

    Write the file object to the file store if necessary.
    """
    location = cast(str, file_metadata["location"])
    if (
        location.startswith("toilfile:")
        or location.startswith("toildir:")
        or location.startswith("_:")
    ):
        return
    if location in fileindex:
        file_metadata["location"] = fileindex[location]
        return
    if not location and file_metadata["path"]:
        file_metadata["location"] = location = schema_salad.ref_resolver.file_uri(
            cast(str, file_metadata["path"])
        )
    if location.startswith("file://") and not os.path.isfile(
        location[len("file://") :]
    ):
        if skip_broken:
            return
        else:
            raise cwltool.errors.WorkflowException("File is missing: %s" % location)
    file_metadata["location"] = write_file(uploadfunc, fileindex, existing, location)

    logger.debug("Sending file at: %s", file_metadata["location"])


def writeGlobalFileWrapper(file_store: AbstractFileStore, fileuri: str) -> FileID:
    """Wrap writeGlobalFile to accept file:// URIs."""
    fileuri = fileuri if ":/" in fileuri else f"file://{fileuri}"
    return file_store.writeGlobalFile(schema_salad.ref_resolver.uri_file_path(fileuri))


def remove_empty_listings(rec: CWLObjectType) -> None:
    if rec.get("class") != "Directory":
        finddirs = []  # type: List[CWLObjectType]
        visit_class(rec, ("Directory",), finddirs.append)
        for f in finddirs:
            remove_empty_listings(f)
        return
    if "listing" in rec and rec["listing"] == []:
        del rec["listing"]
        return


class ResolveIndirect(Job):
    """
    Helper Job.

    Accepts an unresolved dict (containing promises) and produces a dictionary
    of actual values.
    """

    def __init__(self, cwljob: CWLObjectType):
        """Store the dictionary of promises for later resolution."""
        super().__init__(cores=1, memory="1GiB", disk="1MiB")
        self.cwljob = cwljob

    def run(self, file_store: AbstractFileStore) -> CWLObjectType:
        """Evaluate the promises and return their values."""
        return resolve_dict_w_promises(self.cwljob)


def toilStageFiles(
    toil: Toil,
    cwljob: Union[CWLObjectType, List[CWLObjectType]],
    outdir: str,
    destBucket: Union[str, None] = None,
) -> None:
    """
    Copy input files out of the global file store and update location and path.
    """

    def _collectDirEntries(
        obj: Union[CWLObjectType, List[CWLObjectType]]
    ) -> Iterator[CWLObjectType]:
        if isinstance(obj, dict):
            if obj.get("class") in ("File", "Directory"):
                yield obj
                yield from _collectDirEntries(obj.get("secondaryFiles", []))
            else:
                for sub_obj in obj.values():
                    yield from _collectDirEntries(sub_obj)
        elif isinstance(obj, list):
            for sub_obj in obj:
                yield from _collectDirEntries(sub_obj)

    # This is all the CWL File and Directory objects we need to export.
    jobfiles = list(_collectDirEntries(cwljob))

    # Now we need to save all the output files and directories.
    # We shall use a ToilPathMapper.
    pm = ToilPathMapper(
        jobfiles,
        "",
        outdir,
        separateDirs=False,
        stage_listing=True,
    )
    for _, p in pm.items():
        logger.debug("Staging output: %s", p)
        if p.staged:
            # We're supposed to copy/expose something.
            # Note that we have to handle writable versions of everything
            # because sometimes we might make them in the PathMapper even if
            # not instructed to copy.
            if destBucket:
                # We are saving to a bucket, directories are fake.
                if p.type in [
                    "File",
                    "CreateFile",
                    "WritableFile",
                    "CreateWritableFile",
                ]:
                    # Directories don't need to be created if we're exporting to a bucket
                    baseName = p.target[len(outdir) :]
                    file_id_or_contents = p.resolved

                    if p.type in [
                        "CreateFile",
                        "CreateWritableFile",
                    ]:  # TODO: CreateFile for buckets is not under testing

                        with tempfile.NamedTemporaryFile() as f:
                            # Make a file with the right contents
                            f.write(file_id_or_contents.encode("utf-8"))
                            f.close()
                            # Import it and pack up the file ID so we can turn around and export it.
                            file_id_or_contents = (
                                "toilfile:" + toil.importFile(f.name).pack()
                            )

                    if file_id_or_contents.startswith("toildir:"):
                        # Get the directory contents and the path into them, if any
                        here, subpath, _ = decode_directory(file_id_or_contents)
                        if subpath is not None:
                            for part in subpath.split("/"):
                                here = cast(
                                    Dict[str, Union[str, Dict[str, Any]]], here[part]
                                )
                        # At the end we should get a direct toilfile: URI
                        file_id_or_contents = cast(str, here)

                    if file_id_or_contents.startswith("toilfile:"):
                        # This is something we can export
                        destUrl = "/".join(s.strip("/") for s in [destBucket, baseName])
                        toil.exportFile(
                            FileID.unpack(file_id_or_contents[len("toilfile:") :]),
                            destUrl,
                        )
                    # TODO: can a toildir: "file" get here?
            else:
                # We are saving to the filesystem so we only really need exportFile for actual files.
                if not os.path.exists(p.target) and p.type in [
                    "Directory",
                    "WritableDirectory",
                ]:
                    os.makedirs(p.target)
                if not os.path.exists(p.target) and p.type in ["File", "WritableFile"]:
                    if p.resolved.startswith("toilfile:"):
                        # We can actually export this
                        os.makedirs(os.path.dirname(p.target), exist_ok=True)
                        toil.exportFile(
                            FileID.unpack(p.resolved[len("toilfile:") :]),
                            "file://" + p.target,
                        )
                    elif p.resolved.startswith("/"):
                        # Probably staging and bypassing file store. Just copy.
                        os.makedirs(os.path.dirname(p.target), exist_ok=True)
                        shutil.copyfile(p.resolved, p.target)
                    # TODO: can a toildir: "file" get here?
                if not os.path.exists(p.target) and p.type in [
                    "CreateFile",
                    "CreateWritableFile",
                ]:
                    # We just need to make a file with particular contents
                    os.makedirs(os.path.dirname(p.target), exist_ok=True)
                    with open(p.target, "wb") as n:
                        n.write(p.resolved.encode("utf-8"))

    def _check_adjust(f: CWLObjectType) -> CWLObjectType:
        f["location"] = schema_salad.ref_resolver.file_uri(
            pm.mapper(cast(str, f["location"]))[1]
        )

        if "contents" in f:
            del f["contents"]
        return f

    visit_class(cwljob, ("File", "Directory"), _check_adjust)


class CWLJobWrapper(Job):
    """
    Wrap a CWL job that uses dynamic resources requirement.

    When executed, this creates a new child job which has the correct resource
    requirement set.
    """

    def __init__(
        self,
        tool: Process,
        cwljob: CWLObjectType,
        runtime_context: cwltool.context.RuntimeContext,
        workflow_name: str,
        conditional: Union[Conditional, None] = None,
    ):
        """Store our context for later evaluation."""
        super().__init__(cores=1, memory="1GiB", disk="1MiB")
        self.cwltool = remove_pickle_problems(tool)
        self.cwljob = cwljob
        self.runtime_context = runtime_context
        self.conditional = conditional
        self.workflow_name = workflow_name

    def run(self, file_store: AbstractFileStore) -> Any:
        """Create a child job with the correct resource requirements set."""
        cwljob = resolve_dict_w_promises(self.cwljob, file_store)
        fill_in_defaults(
            self.cwltool.tool["inputs"],
            cwljob,
            self.runtime_context.make_fs_access(self.runtime_context.basedir or ""),
        )
        realjob = CWLJob(
            tool=self.cwltool,
            cwljob=cwljob,
            runtime_context=self.runtime_context,
            workflow_name=self.workflow_name,
            conditional=self.conditional,
        )
        self.addChild(realjob)
        return realjob.rv()


class CWLJob(Job):
    """Execute a CWL tool using cwltool.executors.SingleJobExecutor."""

    def __init__(
        self,
        tool: Process,
        cwljob: CWLObjectType,
        runtime_context: cwltool.context.RuntimeContext,
        workflow_name: str,
        conditional: Union[Conditional, None] = None,
    ):
        """Store the context for later execution."""
        self.cwltool = remove_pickle_problems(tool)
        self.conditional = conditional or Conditional()

        if runtime_context.builder:
            self.builder = runtime_context.builder
        else:
            self.builder = cwltool.builder.Builder(
                job=cwljob,
                files=[],
                bindings=[],
                schemaDefs={},
                names=Names(),
                requirements=self.cwltool.requirements,
                hints=[],
                resources={},
                mutation_manager=runtime_context.mutation_manager,
                formatgraph=tool.formatgraph,
                make_fs_access=runtime_context.make_fs_access,  # type: ignore
                fs_access=runtime_context.make_fs_access(""),
                job_script_provider=runtime_context.job_script_provider,
                timeout=runtime_context.eval_timeout,
                debug=runtime_context.debug,
                js_console=runtime_context.js_console,
                force_docker_pull=False,
                loadListing=determine_load_listing(tool),
                outdir="",
                tmpdir=DEFAULT_TMPDIR,
                stagedir="/var/lib/cwl",  # TODO: use actual defaults here
                cwlVersion=cast(str, self.cwltool.metadata["cwlVersion"]),
                container_engine=get_container_engine(runtime_context),
            )

        req = tool.evalResources(self.builder, runtime_context)
        try:
<<<<<<< HEAD
            displayName = str(self.cwltool.tool["id"])
            #Make our job names more descriptive for HPC batch systems.
            unitName =  f"{workflow_name}.{shortname(displayName)}" if workflow_name else f"{shortname(displayName)}"
=======
            displayName: Optional[str] = str(self.cwltool.tool["id"])
>>>>>>> c299a06f
        except KeyError:
            displayName = None
            unitName = None

        super().__init__(
            cores=req["cores"],
            memory=int(req["ram"] * (2 ** 20)),
            disk=int(
                (cast(int, req["tmpdirSize"]) * (2 ** 20))
                + (cast(int, req["outdirSize"]) * (2 ** 20))
            ),
            unitName=unitName,
            displayName=displayName
        )

        self.cwljob = cwljob
        self.runtime_context = runtime_context
        self.step_inputs = self.cwltool.tool["inputs"]
        self.workdir = runtime_context.workdir  # type: ignore

    def required_env_vars(self, cwljob: Any) -> Iterator[Tuple[str, str]]:
        """Yield environment variables from EnvVarRequirement."""
        if isinstance(cwljob, dict):
            if cwljob.get("class") == "EnvVarRequirement":
                for t in cwljob.get("envDef", {}):
                    yield t["envName"], cast(str, self.builder.do_eval(t["envValue"]))
            for v in cwljob.values():
                yield from self.required_env_vars(v)
        if isinstance(cwljob, list):
            for env_var in cwljob:
                yield from self.required_env_vars(env_var)

    def populate_env_vars(self, cwljob: CWLObjectType) -> Dict[str, str]:
        """
        Prepare environment variables necessary at runtime for the job.

        Env vars specified in the CWL "requirements" section should already be
        loaded in self.cwltool.requirements, however those specified with
        "EnvVarRequirement" take precedence and are only populated here. Therefore,
        this not only returns a dictionary with all evaluated "EnvVarRequirement"
        env vars, but checks self.cwltool.requirements for any env vars with the
        same name and replaces their value with that found in the
        "EnvVarRequirement" env var if it exists.
        """
        self.builder.job = cwljob
        required_env_vars = {}
        # iterate over EnvVarRequirement env vars, if any
        for k, v in self.required_env_vars(cwljob):
            required_env_vars[
                k
            ] = v  # will tell cwltool which env vars to take from the environment
            os.environ[k] = v
            # needs to actually be populated in the environment as well or
            # they're not used

        # EnvVarRequirement env vars take priority over those specified with
        # "requirements" so cwltool.requirements need to be overwritten if an
        # env var with the same name is found
        for req in self.cwltool.requirements:
            if req["class"] == "EnvVarRequirement":
                envDefs = cast(List[Dict[str, str]], req["envDef"])
                for env_def in envDefs:
                    env_name = env_def["envName"]
                    if env_name in required_env_vars:
                        env_def["envValue"] = required_env_vars[env_name]
        return required_env_vars

    def run(self, file_store: AbstractFileStore) -> Any:
        """Execute the CWL document."""
        # Adjust cwltool's logging to conform to Toil's settings.
        # We need to make sure this happens in every worker process before we
        # do CWL things.
        cwllogger.removeHandler(defaultStreamHandler)
        cwllogger.setLevel(logger.getEffectiveLevel())

        logger.debug("Loaded order: %s", self.cwljob)

        cwljob = resolve_dict_w_promises(self.cwljob, file_store)

        if self.conditional.is_false(cwljob):
            return self.conditional.skipped_outputs()

        fill_in_defaults(
            self.step_inputs, cwljob, self.runtime_context.make_fs_access("")
        )

        required_env_vars = self.populate_env_vars(cwljob)

        immobile_cwljob_dict = copy.deepcopy(cwljob)
        for inp_id in immobile_cwljob_dict.keys():
            found = False
            for field in cast(
                List[Dict[str, str]], self.cwltool.inputs_record_schema["fields"]
            ):
                if field["name"] == inp_id:
                    found = True
            if not found:
                cwljob.pop(inp_id)

        # Make sure there aren't any empty listings in directories; they might
        # interfere with the generation of listings of the correct depth by
        # cwltool
        adjustDirObjs(
            cwljob,
            functools.partial(remove_empty_listings),
        )

        index = {}  # type: ignore
        existing = {}  # type: ignore

        # Prepare the run instructions for cwltool
        runtime_context = self.runtime_context.copy()

        runtime_context.basedir = os.getcwd()
        runtime_context.preserve_environment = required_env_vars

        if not getattr(runtime_context, "bypass_file_store", False):
            # Exports temporary directory for batch systems that reset TMPDIR
            os.environ["TMPDIR"] = os.path.realpath(file_store.getLocalTempDir())
            # Make sure temporary files and output files are generated in
            # FileStore-provided places that go away when the job ends.
            runtime_context.outdir = os.path.join(file_store.getLocalTempDir(), "out")
            os.mkdir(runtime_context.outdir)
            # Just keep the temporary output prefix under the job's local temp dir.
            #
            # If we maintain our own system of nested temp directories, we won't
            # know when all the jobs using a higher-level directory are ready for
            # it to be deleted. The local temp dir, under Toil's workDir, will be
            # cleaned up by Toil.
            runtime_context.tmp_outdir_prefix = os.path.join(
                file_store.getLocalTempDir(), "tmp-out"
            )

            runtime_context.tmpdir_prefix = file_store.getLocalTempDir()

            # Intercept file and directory access and use a virtual filesystem
            # through the Toil FileStore.

            runtime_context.make_fs_access = functools.partial(
                ToilFsAccess, file_store=file_store
            )

        pipe_threads: List[Tuple[Thread, int]] = []
        runtime_context.toil_get_file = functools.partial(  # type: ignore
            toil_get_file, file_store, index, existing, pipe_threads=pipe_threads
        )

        process_uuid = uuid.uuid4()  # noqa F841
        started_at = datetime.datetime.now()  # noqa F841

        logger.debug("Output disposition: %s", runtime_context.move_outputs)

        logger.debug("Running tool %s with order: %s", self.cwltool, self.cwljob)

        output, status = ToilSingleJobExecutor().execute(
            process=self.cwltool,
            job_order_object=cwljob,
            runtime_context=runtime_context,
            logger=cwllogger,
        )
        ended_at = datetime.datetime.now()  # noqa F841
        if status != "success":
            raise cwltool.errors.WorkflowException(status)

        for t, fd in pipe_threads:
            os.close(fd)
            t.join()

        # Get ahold of the filesystem
        fs_access = runtime_context.make_fs_access(runtime_context.basedir)

        # And a file importer that can go from a file:// URI to a Toil FileID
        file_import_function = functools.partial(writeGlobalFileWrapper, file_store)

        # Upload all the Files and set their and the Directories' locations, if
        # needed.
        import_files(
            file_import_function,
            fs_access,
            index,
            existing,
            output,
            bypass_file_store=getattr(runtime_context, "bypass_file_store", False),
        )

        logger.debug("Emitting output: %s", output)

        # metadata[process_uuid] = {
        #     'started_at': started_at,
        #     'ended_at': ended_at,
        #     'job_order': cwljob,
        #     'outputs': output,
        #     'internal_name': self.jobName
        # }
        return output


def get_container_engine(runtime_context: cwltool.context.RuntimeContext) -> str:
    if runtime_context.podman:
        return "podman"
    elif runtime_context.singularity:
        return "singularity"
    return "docker"


def makeJob(
    tool: Process,
    jobobj: CWLObjectType,
    runtime_context: cwltool.context.RuntimeContext,
    workflow_name: str,
    conditional: Union[Conditional, None],
) -> Union[
    Tuple["CWLWorkflow", ResolveIndirect],
    Tuple[CWLJob, CWLJob],
    Tuple[CWLJobWrapper, CWLJobWrapper],
]:
    """
    Create the correct Toil Job object for the CWL tool.

    Types: workflow, job, or job wrapper for dynamic resource requirements.

    :return: "wfjob, followOn" if the input tool is a workflow, and "job, job" otherwise
    """
    logger.debug("Make job for tool: %s", tool)
    scan_for_unsupported_requirements(
        tool, bypass_file_store=getattr(runtime_context, "bypass_file_store", False)
    )
    if tool.tool["class"] == "Workflow":
        wfjob = CWLWorkflow(
            cast(cwltool.workflow.Workflow, tool),
            jobobj,
            runtime_context,
            conditional=conditional,
        )
        followOn = ResolveIndirect(wfjob.rv())
        wfjob.addFollowOn(followOn)
        return wfjob, followOn
    else:
        resourceReq, _ = tool.get_requirement("ResourceRequirement")
        if resourceReq:
            for req in (
                "coresMin",
                "coresMax",
                "ramMin",
                "ramMax",
                "tmpdirMin",
                "tmpdirMax",
                "outdirMin",
                "outdirMax",
            ):
                r = resourceReq.get(req)
                if isinstance(r, str) and ("$(" in r or "${" in r):
                    # Found a dynamic resource requirement so use a job wrapper
                    job = CWLJobWrapper(
                        cast(ToilCommandLineTool, tool),
                        jobobj,
                        runtime_context,
                        workflow_name=workflow_name,
                        conditional=conditional,
                    )
                    return job, job
<<<<<<< HEAD
        job = CWLJob(tool, jobobj, runtime_context, workflow_name, conditional)  # type: ignore
=======
        job = CWLJob(tool, jobobj, runtime_context, conditional=conditional)  # type: ignore
>>>>>>> c299a06f
        return job, job


class CWLScatter(Job):
    """
    Implement workflow scatter step.

    When run, this creates a child job for each parameterization of the scatter.
    """

    def __init__(
        self,
        step: cwltool.workflow.WorkflowStep,
        cwljob: CWLObjectType,
        runtime_context: cwltool.context.RuntimeContext,
        workflow_name: str,
        conditional: Union[Conditional, None],
    ):
        """Store our context for later execution."""
        super().__init__(cores=1, memory="1GiB", disk="1MiB")
        self.step = step
        self.cwljob = cwljob
        self.runtime_context = runtime_context
        self.conditional = conditional
        self.workflow_name = workflow_name

    def flat_crossproduct_scatter(
        self,
        joborder: CWLObjectType,
        scatter_keys: List[str],
        outputs: List[CWLObjectType],
        postScatterEval: Callable[[CWLObjectType], CWLObjectType],
    ) -> None:
        """Cartesian product of the inputs, then flattened."""
        scatter_key = shortname(scatter_keys[0])
        for n in range(0, len(cast(List[CWLObjectType], joborder[scatter_key]))):
            updated_joborder = copy.copy(joborder)
            updated_joborder[scatter_key] = cast(
                List[CWLObjectType], joborder[scatter_key]
            )[n]
            if len(scatter_keys) == 1:
                updated_joborder = postScatterEval(updated_joborder)
                subjob, followOn = makeJob(
                    tool=self.step.embedded_tool,
                    jobobj=updated_joborder,
                    runtime_context=self.runtime_context,
                    workflow_name=self.workflow_name,
                    conditional=self.conditional,
                )
                self.addChild(subjob)
                outputs.append(followOn.rv())
            else:
                self.flat_crossproduct_scatter(
                    updated_joborder, scatter_keys[1:], outputs, postScatterEval
                )

    def nested_crossproduct_scatter(
        self,
        joborder: CWLObjectType,
        scatter_keys: List[str],
        postScatterEval: Callable[[CWLObjectType], CWLObjectType],
    ) -> List[CWLObjectType]:
        """Cartesian product of the inputs."""
        scatter_key = shortname(scatter_keys[0])
        outputs: List[CWLObjectType] = []
        for n in range(0, len(cast(List[CWLObjectType], joborder[scatter_key]))):
            updated_joborder = copy.copy(joborder)
            updated_joborder[scatter_key] = cast(
                List[CWLObjectType], joborder[scatter_key]
            )[n]
            if len(scatter_keys) == 1:
                updated_joborder = postScatterEval(updated_joborder)
                subjob, followOn = makeJob(
                    tool=self.step.embedded_tool,
                    jobobj=updated_joborder,
                    runtime_context=self.runtime_context,
                    workflow_name=self.workflow_name,
                    conditional=self.conditional,
                )
                self.addChild(subjob)
                outputs.append(followOn.rv())
            else:
                outputs.append(
                    self.nested_crossproduct_scatter(  # type: ignore
                        updated_joborder, scatter_keys[1:], postScatterEval
                    )
                )
        return outputs

    def run(self, file_store: AbstractFileStore) -> List[CWLObjectType]:
        """Generate the follow on scatter jobs."""
        cwljob = resolve_dict_w_promises(self.cwljob, file_store)

        if isinstance(self.step.tool["scatter"], str):
            scatter = [self.step.tool["scatter"]]
        else:
            scatter = self.step.tool["scatter"]

        scatterMethod = self.step.tool.get("scatterMethod", None)
        if len(scatter) == 1:
            scatterMethod = "dotproduct"
        outputs = []

        valueFrom = {
            shortname(i["id"]): i["valueFrom"]
            for i in self.step.tool["inputs"]
            if "valueFrom" in i
        }

        def postScatterEval(job_dict: CWLObjectType) -> Any:
            shortio = {shortname(k): v for k, v in job_dict.items()}
            for k in valueFrom:
                job_dict.setdefault(k, None)

            def valueFromFunc(k: str, v: Any) -> Any:
                if k in valueFrom:
                    return cwltool.expression.do_eval(
                        valueFrom[k],
                        shortio,
                        self.step.requirements,
                        None,
                        None,
                        {},
                        context=v,
                        container_engine=get_container_engine(self.runtime_context),
                    )
                else:
                    return v

            return {k: valueFromFunc(k, v) for k, v in list(job_dict.items())}

        if scatterMethod == "dotproduct":
            for i in range(
                0, len(cast(List[CWLObjectType], cwljob[shortname(scatter[0])]))
            ):
                copyjob = copy.copy(cwljob)
                for sc in [shortname(x) for x in scatter]:
                    copyjob[sc] = cast(List[CWLObjectType], cwljob[sc])[i]
                copyjob = postScatterEval(copyjob)
                subjob, follow_on = makeJob(
                    tool=self.step.embedded_tool,
                    jobobj=copyjob,
                    runtime_context=self.runtime_context,
                    workflow_name=self.workflow_name,
                    conditional=self.conditional,
                )
                self.addChild(subjob)
                outputs.append(follow_on.rv())
        elif scatterMethod == "nested_crossproduct":
            outputs = self.nested_crossproduct_scatter(cwljob, scatter, postScatterEval)
        elif scatterMethod == "flat_crossproduct":
            self.flat_crossproduct_scatter(cwljob, scatter, outputs, postScatterEval)
        else:
            if scatterMethod:
                raise ValidationException(
                    "Unsupported complex scatter type '%s'" % scatterMethod
                )
            else:
                raise ValidationException(
                    "Must provide scatterMethod to scatter over multiple inputs."
                )

        return outputs


class CWLGather(Job):
    """
    Follows on to a scatter Job.

    This gathers the outputs of each job in the scatter into an array for each
    output parameter.
    """

    def __init__(
        self,
        step: cwltool.workflow.WorkflowStep,
        outputs: Union[CWLObjectType, List[CWLObjectType]],
    ):
        """Collect our context for later gathering."""
        super().__init__(cores=1, memory="1GiB", disk="1MiB")
        self.step = step
        self.outputs = outputs

    @staticmethod
    def extract(
        obj: Union[CWLObjectType, List[CWLObjectType]], k: str
    ) -> Union[CWLOutputType, List[CWLObjectType]]:
        """
        Extract the given key from the obj.

        If the object is a list, extract it from all members of the list.
        """
        if isinstance(obj, Mapping):
            return cast(Union[CWLOutputType, List[CWLObjectType]], obj.get(k))
        elif isinstance(obj, MutableSequence):
            cp: List[CWLObjectType] = []
            for item in obj:
                cp.append(cast(CWLObjectType, CWLGather.extract(item, k)))
            return cp
        else:
            return cast(List[CWLObjectType], [])

    def run(self, file_store: AbstractFileStore) -> Dict[str, Any]:
        """Gather all the outputs of the scatter."""
        outobj = {}

        def sn(n: Union[Mapping[str, Any], str]) -> str:
            if isinstance(n, Mapping):
                return shortname(n["id"])
            if isinstance(n, str):
                return shortname(n)

        for k in [sn(i) for i in self.step.tool["out"]]:
            outobj[k] = self.extract(self.outputs, k)

        return outobj


class SelfJob(Job):
    """Fake job object to facilitate implementation of CWLWorkflow.run()."""

    def __init__(self, j: "CWLWorkflow", v: CWLObjectType):
        """Record the workflow and dictionary."""
        super().__init__(cores=1, memory="1GiB", disk="1MiB")
        self.j = j
        self.v = v

    def rv(self, *path: Any) -> Any:
        """Return our properties dictionary."""
        return self.v

    def addChild(self, c: Job) -> Any:
        """Add a child to our workflow."""
        return self.j.addChild(c)

    def hasChild(self, c: Job) -> Any:
        """Check if the given child is in our workflow."""
        return self.j.hasChild(c)


ProcessType = TypeVar(
    "ProcessType",
    ToilCommandLineTool,
    cwltool.workflow.WorkflowStep,
    cwltool.workflow.Workflow,
    cwltool.command_line_tool.CommandLineTool,
    cwltool.command_line_tool.ExpressionTool,
    Process,
)


def remove_pickle_problems(obj: ProcessType) -> ProcessType:
    """Doc_loader does not pickle correctly, causing Toil errors, remove from objects."""
    if hasattr(obj, "doc_loader"):
        obj.doc_loader = None
    if isinstance(obj, cwltool.workflow.WorkflowStep):
        obj.embedded_tool = remove_pickle_problems(obj.embedded_tool)
    elif isinstance(obj, cwltool.workflow.Workflow):
        obj.steps = [remove_pickle_problems(s) for s in obj.steps]
    return obj


class CWLWorkflow(Job):
    """
    Toil Job to convert a CWL workflow graph into a Toil job graph.

    The Toil job graph will include the appropriate dependencies.
    """

    def __init__(
        self,
        cwlwf: cwltool.workflow.Workflow,
        cwljob: CWLObjectType,
        runtime_context: cwltool.context.RuntimeContext,
        conditional: Union[Conditional, None] = None,
    ):
        """Gather our context for later execution."""
        super().__init__(cores=1, memory="1GiB", disk="1MiB")
        self.cwlwf = cwlwf
        self.cwljob = cwljob
        self.runtime_context = runtime_context
        self.cwlwf = remove_pickle_problems(self.cwlwf)
        self.conditional = conditional or Conditional()

    def run(
        self, file_store: AbstractFileStore
    ) -> Union[UnresolvedDict, Dict[str, SkipNull]]:
        """
        Convert a CWL Workflow graph into a Toil job graph.

        Always runs on the leader, because the batch system knows to schedule
        it as a local job.
        """
        cwljob = resolve_dict_w_promises(self.cwljob, file_store)

        if self.conditional.is_false(cwljob):
            return self.conditional.skipped_outputs()

        # `promises` dict
        # from: each parameter (workflow input or step output)
        #   that may be used as a "source" for a step input workflow output
        #   parameter
        # to: the job that will produce that value.
        promises: Dict[str, Job] = {}

        workflow_name = shortname(self.cwlwf.tool["id"])
        
        # `jobs` dict from step id to job that implements that step.
        jobs = {}

        for inp in self.cwlwf.tool["inputs"]:
            promises[inp["id"]] = SelfJob(self, cwljob)

        all_outputs_fulfilled = False
        while not all_outputs_fulfilled:
            # Iteratively go over the workflow steps, scheduling jobs as their
            # dependencies can be fulfilled by upstream workflow inputs or
            # step outputs. Loop exits when the workflow outputs
            # are satisfied.

            all_outputs_fulfilled = True

            for step in self.cwlwf.steps:
                if step.tool["id"] not in jobs:
                    stepinputs_fufilled = True
                    for inp in step.tool["inputs"]:
                        for s in aslist(inp.get("source", [])):
                            if s not in promises:
                                stepinputs_fufilled = False
                    if stepinputs_fufilled:
                        logger.debug(
                            "Ready to make job for workflow step %s", step.tool["id"]
                        )
                        jobobj = {}

                        for inp in step.tool["inputs"]:
                            logger.debug("Takes input: %s", inp["id"])
                            key = shortname(inp["id"])
                            if "source" in inp:
                                jobobj[key] = ResolveSource(
                                    name=f'{step.tool["id"]}/{key}',
                                    input=inp,
                                    source_key="source",
                                    promises=promises,
                                )

                            if "default" in inp:
                                jobobj[key] = DefaultWithSource(  # type: ignore
                                    copy.copy(inp["default"]), jobobj.get(key)
                                )

                            if "valueFrom" in inp and "scatter" not in step.tool:
                                jobobj[key] = StepValueFrom(  # type: ignore
                                    inp["valueFrom"],
                                    jobobj.get(key, JustAValue(None)),
                                    self.cwlwf.requirements,
                                    get_container_engine(self.runtime_context),
                                )

                        conditional = Conditional(
                            expression=step.tool.get("when"),
                            outputs=step.tool["out"],
                            requirements=self.cwlwf.requirements,
                            container_engine=get_container_engine(self.runtime_context),
                        )

                        if "scatter" in step.tool:
                            wfjob: Union[
                                CWLScatter, CWLWorkflow, CWLJob, CWLJobWrapper
                            ] = CWLScatter(
                                step,
                                UnresolvedDict(jobobj),
                                self.runtime_context,
                                workflow_name=workflow_name,
                                conditional=conditional,
                            )
                            followOn: Union[
                                CWLGather, ResolveIndirect, CWLJob, CWLJobWrapper
                            ] = CWLGather(step, wfjob.rv())
                            wfjob.addFollowOn(followOn)
                            logger.debug(
                                "Is scatter with job %s and follow-on %s",
                                wfjob,
                                followOn,
                            )
                        else:
                            wfjob, followOn = makeJob(
                                tool=step.embedded_tool,
                                jobobj=UnresolvedDict(jobobj),
                                runtime_context=self.runtime_context,
                                workflow_name=workflow_name,
                                conditional=conditional,
                            )
                            logger.debug(
                                "Is non-scatter with job %s and follow-on %s",
                                wfjob,
                                followOn,
                            )

                        jobs[step.tool["id"]] = followOn

                        connected = False
                        for inp in step.tool["inputs"]:
                            for s in aslist(inp.get("source", [])):
                                if (
                                    isinstance(promises[s], (CWLJobWrapper, CWLGather))
                                    and not promises[s].hasFollowOn(wfjob)
                                    # promises[s] job has already added wfjob as a followOn prior
                                    and not wfjob.hasPredecessor(promises[s])
                                ):
                                    promises[s].addFollowOn(wfjob)
                                    logger.debug(
                                        "Connect as follow-on based on need for %s from %s",
                                        s,
                                        promises[s],
                                    )
                                    connected = True
                                if not isinstance(
                                    promises[s], (CWLJobWrapper, CWLGather)
                                ) and not promises[s].hasChild(wfjob):
                                    logger.debug(
                                        "Connect as child based on need for %s from %s",
                                        s,
                                        promises[s],
                                    )
                                    promises[s].addChild(wfjob)
                                    connected = True
                        if not connected:
                            # Workflow step is default inputs only & isn't connected
                            # to other jobs, so add it as child of this workflow.
                            self.addChild(wfjob)
                            logger.debug("Run as direct child")

                        for out in step.tool["outputs"]:
                            logger.debug("Provides %s from %s", out["id"], followOn)
                            promises[out["id"]] = followOn

                for inp in step.tool["inputs"]:
                    for source in aslist(inp.get("source", [])):
                        if source not in promises:
                            all_outputs_fulfilled = False

            # may need a test
            for out in self.cwlwf.tool["outputs"]:
                if "source" in out:
                    if out["source"] not in promises:
                        all_outputs_fulfilled = False

        outobj = {}
        for out in self.cwlwf.tool["outputs"]:
            key = shortname(out["id"])
            outobj[key] = ResolveSource(
                name="Workflow output '%s'" % key,
                input=out,
                source_key="outputSource",
                promises=promises,
            )

        return UnresolvedDict(outobj)


def visitSteps(
    cmdline_tool: Process,
    op: Callable[[CommentedMap], None],
) -> None:
    """
    Iterate over a CWL Process object, running the op on each tool description
    CWL object.
    """
    if isinstance(cmdline_tool, cwltool.workflow.Workflow):
        # For workflows we need to dispatch on steps
        for step in cmdline_tool.steps:
            # Handle the step's tool
            op(step.tool)
            # Recures on the embedded tool; maybe it's a workflow.
            visitSteps(step.embedded_tool, op)
    elif isinstance(cmdline_tool, cwltool.process.Process):
        # All CWL Process objects (including CommandLineTool) will have tools
        # if they bothered to run the Process __init__.
        op(cmdline_tool.tool)
    else:
        raise RuntimeError(
            f"Unsupported type encountered in workflow "
            f"traversal: {type(cmdline_tool)}"
        )


def rm_unprocessed_secondary_files(job_params: Any) -> None:
    if isinstance(job_params, list):
        for j in job_params:
            rm_unprocessed_secondary_files(j)
    if isinstance(job_params, dict) and "secondaryFiles" in job_params:
        job_params["secondaryFiles"] = filtered_secondary_files(job_params)


def filtered_secondary_files(
    unfiltered_secondary_files: CWLObjectType,
) -> List[CWLObjectType]:
    """
    Remove unprocessed secondary files.

    Interpolated strings and optional inputs in secondary files were added to
    CWL in version 1.1.

    The CWL libraries we call do successfully resolve the interpolated strings,
    but add the resolved fields to the list of unresolved fields so we remove
    them here after the fact.

    We keep secondary files using the 'toildir:', or '_:' protocols, or using
    the 'file:' protocol and indicating files or directories that actually
    exist. The 'required' logic seems to be handled deeper in
    cwltool.builder.Builder(), and correctly determines which files should be
    imported. Therefore we remove the files here and if this file is SUPPOSED
    to exist, it will still give the appropriate file does not exist error, but
    just a bit further down the track.
    """
    intermediate_secondary_files = []
    final_secondary_files = []
    # remove secondary files still containing interpolated strings
    for sf in cast(List[CWLObjectType], unfiltered_secondary_files["secondaryFiles"]):
        sf_bn = cast(str, sf.get("basename", ""))
        sf_loc = cast(str, sf.get("location", ""))
        if ("$(" not in sf_bn) and ("${" not in sf_bn):
            if ("$(" not in sf_loc) and ("${" not in sf_loc):
                intermediate_secondary_files.append(sf)
    # remove secondary files that are not present in the filestore or pointing
    # to existant things on disk
    for sf in intermediate_secondary_files:
        sf_loc = cast(str, sf.get("location", ""))
        if (
            sf_loc.startswith("toilfile:")
            or sf_loc.startswith("toildir:")
            or sf_loc.startswith("_:")
            or sf.get("class", "") == "Directory"
        ):
            # Pass imported files, and all Directories
            final_secondary_files.append(sf)
        elif sf_loc.startswith("file:") and os.path.exists(
            schema_salad.ref_resolver.uri_file_path(sf_loc)
        ):
            # Pass things that exist on disk (which we presumably declined to
            # import because we aren't using the file store)
            final_secondary_files.append(sf)
    return final_secondary_files


def scan_for_unsupported_requirements(
    tool: Process, bypass_file_store: bool = False
) -> None:
    """
    Scan the given CWL tool for any unsupported optional features.

    If it has them, raise an informative UnsupportedRequirement.

    :param tool: The CWL tool to check for unsupported requirements.

    :param bypass_file_store: True if the Toil file store is not being used to
    transport files between nodes, and raw origin node file:// URIs are exposed
    to tools instead.

    """

    # We only actually have one unsupported requirement right now, and even
    # that we have a way to support, which we shall explain.
    if not bypass_file_store:
        # If we are using the Toil FileStore we can't do InplaceUpdateRequirement
        req, is_mandatory = tool.get_requirement("InplaceUpdateRequirement")
        if req and is_mandatory:
            # The tool actualy uses this one, and it isn't just a hint.
            # Complain and explain.
            raise CWL_UNSUPPORTED_REQUIREMENT_EXCEPTION(
                "Toil cannot support InplaceUpdateRequirement when using the Toil file store. "
                "If you are running on a single machine, or a cluster with a shared filesystem, "
                "use the --bypass-file-store option to keep intermediate files on the filesystem. "
                "You can use the --tmp-outdir-prefix, --tmpdir-prefix, --outdir, and --jobStore "
                "options to control where on the filesystem files are placed, if only some parts of "
                "the filesystem are shared."
            )


def determine_load_listing(tool: Process) -> str:
    """
    Determine the directory.listing feature in CWL.

    In CWL, any input directory can have a DIRECTORY_NAME.listing (where
    DIRECTORY_NAME is any variable name) set to one of the following three
    options:

        no_listing: DIRECTORY_NAME.listing will be undefined.
            e.g. inputs.DIRECTORY_NAME.listing == unspecified

        shallow_listing: DIRECTORY_NAME.listing will return a list one level
                         deep of DIRECTORY_NAME's contents.
            e.g. inputs.DIRECTORY_NAME.listing == [items in directory]
                 inputs.DIRECTORY_NAME.listing[0].listing == undefined
                 inputs.DIRECTORY_NAME.listing.length == # of items in directory

        deep_listing: DIRECTORY_NAME.listing will return a list of the entire
                      contents of DIRECTORY_NAME.
            e.g. inputs.DIRECTORY_NAME.listing == [items in directory]
                 inputs.DIRECTORY_NAME.listing[0].listing == [items
                      in subdirectory if it exists and is the first item listed]
                 inputs.DIRECTORY_NAME.listing.length == # of items in directory

    See: https://www.commonwl.org/v1.1/CommandLineTool.html#LoadListingRequirement
         https://www.commonwl.org/v1.1/CommandLineTool.html#LoadListingEnum

    DIRECTORY_NAME.listing should be determined first from loadListing.
    If that's not specified, from LoadListingRequirement.
    Else, default to "no_listing" if unspecified.

    :param tool: ToilCommandLineTool
    :return str: One of 'no_listing', 'shallow_listing', or 'deep_listing'.
    """
    load_listing_req, _ = tool.get_requirement("LoadListingRequirement")
    load_listing_tool_req = (
        load_listing_req.get("loadListing", "no_listing")
        if load_listing_req
        else "no_listing"
    )
    load_listing = cast(str, tool.tool.get("loadListing", load_listing_tool_req))

    listing_choices = ("no_listing", "shallow_listing", "deep_listing")
    if load_listing not in listing_choices:
        raise ValueError(
            f'Unknown loadListing specified: "{load_listing}".  Valid choices: {listing_choices}'
        )
    return load_listing


class NoAvailableJobStoreException(Exception):
    """Indicates that no job store name is available."""

    pass


def generate_default_job_store(
    batch_system_name: Optional[str],
    provisioner_name: Optional[str],
    local_directory: str,
) -> str:
    """
    Choose a default job store appropriate to the requested batch system and
    provisioner, and installed modules. Raises an error if no good default is
    available and the user must choose manually.

    :param batch_system_name: Registry name of the batch system the user has
           requested, if any. If no name has been requested, should be None.
    :param provisioner_name: Name of the provisioner the user has requested,
           if any. Recognized provisioners include 'aws' and 'gce'. None
           indicates that no provisioner is in use.
    :param local_directory: Path to a nonexistent local directory suitable for
           use as a file job store.

    :return str: Job store specifier for a usable job store.
    """

    # Apply default batch system
    batch_system_name = batch_system_name or DEFAULT_BATCH_SYSTEM

    # Work out how to describe where we are
    situation = f"the '{batch_system_name}' batch system"
    if provisioner_name:
        situation += f" with the '{provisioner_name}' provisioner"

    try:
        if provisioner_name == "gce":
            # We can't use a local directory on Google cloud

            # Make sure we have the Google job store
            from toil.jobStores.googleJobStore import GoogleJobStore  # noqa

            # Look for a project
            project = os.getenv("TOIL_GOOGLE_PROJECTID")
            project_part = (":" + project) if project else ""

            # Roll a randomn bucket name, possibly in the project.
            return f"google{project_part}:toil-cwl-{str(uuid.uuid4())}"
        elif provisioner_name == "aws" or batch_system_name in {"mesos", "kubernetes"}:
            # We can't use a local directory on AWS or on these cloud batch systems.
            # If we aren't provisioning on Google, we should try an AWS batch system.

            # Make sure we have AWS
            from toil.jobStores.aws.jobStore import AWSJobStore  # noqa

            # Find a region
            from toil.provisioners.aws import get_current_aws_region

            region = get_current_aws_region()

            if not region:
                # We can't generate an AWS job store without a region
                situation += " running outside AWS with no TOIL_AWS_ZONE set"
                raise NoAvailableJobStoreException()

            # Roll a random name
            return f"aws:{region}:toil-cwl-{str(uuid.uuid4())}"
        elif provisioner_name is not None and provisioner_name not in ["aws", "gce"]:
            # We 've never heard of this provisioner and don't know what kind
            # of job store to use with it.
            raise NoAvailableJobStoreException()

    except (ImportError, NoAvailableJobStoreException):
        raise NoAvailableJobStoreException(
            f"Could not determine a job store appropriate for "
            f"{situation}. Please specify a jobstore with the "
            f"--jobStore option."
        )

    # Usually use the local directory and a file job store.
    return local_directory


usage_message = "\n\n" + textwrap.dedent(
    """
            * All positional arguments [cwl, yml_or_json] must always be specified last for toil-cwl-runner.
              Note: If you're trying to specify a jobstore, please use --jobStore.

                  Usage: toil-cwl-runner [options] example.cwl example-job.yaml
                  Example: toil-cwl-runner \\
                           --jobStore aws:us-west-2:jobstore \\
                           --realTimeLogging \\
                           --logInfo \\
                           example.cwl \\
                           example-job.yaml
            """[
        1:
    ]
)


def main(args: Optional[List[str]] = None, stdout: TextIO = sys.stdout) -> int:
    """Run the main loop for toil-cwl-runner."""
    # Remove cwltool logger's stream handler so it uses Toil's
    cwllogger.removeHandler(defaultStreamHandler)

    if args is None:
        args = sys.argv[1:]

    config = Config()
    config.disableChaining = True
    config.cwl = True
    parser = argparse.ArgumentParser()
    addOptions(parser, config)
    parser.add_argument("cwltool", type=str)
    parser.add_argument("cwljob", nargs=argparse.REMAINDER)

    # Will override the "jobStore" positional argument, enables
    # user to select jobStore or get a default from logic one below.
    parser.add_argument("--jobStore", "--jobstore", dest="jobStore", type=str)
    parser.add_argument("--not-strict", action="store_true")
    parser.add_argument(
        "--enable-dev",
        action="store_true",
        help="Enable loading and running development versions of CWL",
    )
    parser.add_argument(
        "--enable-ext",
        action="store_true",
        help="Enable loading and running 'cwltool:' extensions to the CWL standards.",
        default=False,
    )
    parser.add_argument("--quiet", dest="quiet", action="store_true", default=False)
    parser.add_argument("--basedir", type=str)  # TODO: Might be hard-coded?
    parser.add_argument("--outdir", type=str, default=os.getcwd())
    parser.add_argument("--version", action="version", version=baseVersion)
    dockergroup = parser.add_mutually_exclusive_group()
    dockergroup.add_argument(
        "--user-space-docker-cmd",
        help="(Linux/OS X only) Specify a user space docker command (like "
        "udocker or dx-docker) that will be used to call 'pull' and 'run'",
    )
    dockergroup.add_argument(
        "--singularity",
        action="store_true",
        default=False,
        help="[experimental] Use Singularity runtime for running containers. "
        "Requires Singularity v2.6.1+ and Linux with kernel version v3.18+ or "
        "with overlayfs support backported.",
    )
    dockergroup.add_argument(
        "--podman",
        action="store_true",
        default=False,
        help="[experimental] Use Podman runtime for running containers. ",
    )
    dockergroup.add_argument(
        "--no-container",
        action="store_true",
        help="Do not execute jobs in a "
        "Docker container, even when `DockerRequirement` "
        "is specified under `hints`.",
    )
    dockergroup.add_argument(
        "--leave-container",
        action="store_false",
        default=True,
        help="Do not delete Docker container used by jobs after they exit",
        dest="rm_container",
    )
    cidgroup = parser.add_argument_group(
        "Options for recording the Docker container identifier into a file."
    )
    cidgroup.add_argument(
        # Disabled as containerid is now saved by default
        "--record-container-id",
        action="store_true",
        default=False,
        help=argparse.SUPPRESS,
        dest="record_container_id",
    )

    cidgroup.add_argument(
        "--cidfile-dir",
        type=str,
        help="Store the Docker container ID into a file in the specified directory.",
        default=None,
        dest="cidfile_dir",
    )

    cidgroup.add_argument(
        "--cidfile-prefix",
        type=str,
        help="Specify a prefix to the container ID filename. "
        "Final file name will be followed by a timestamp. "
        "The default is no prefix.",
        default=None,
        dest="cidfile_prefix",
    )

    parser.add_argument(
        "--preserve-environment",
        type=str,
        nargs="+",
        help="Preserve specified environment variables when running"
        " CommandLineTools",
        metavar=("VAR1 VAR2"),
        default=("PATH",),
        dest="preserve_environment",
    )
    parser.add_argument(
        "--preserve-entire-environment",
        action="store_true",
        help="Preserve all environment variable when running CommandLineTools.",
        default=False,
        dest="preserve_entire_environment",
    )
    parser.add_argument(
        "--destBucket",
        type=str,
        help="Specify a cloud bucket endpoint for output files.",
    )
    parser.add_argument("--beta-dependency-resolvers-configuration", default=None)
    parser.add_argument("--beta-dependencies-directory", default=None)
    parser.add_argument("--beta-use-biocontainers", default=None, action="store_true")
    parser.add_argument("--beta-conda-dependencies", default=None, action="store_true")
    parser.add_argument(
        "--tmpdir-prefix",
        type=str,
        help="Path prefix for temporary directories",
        default=DEFAULT_TMPDIR_PREFIX,
    )
    parser.add_argument(
        "--tmp-outdir-prefix",
        type=str,
        help="Path prefix for intermediate output directories",
        default=DEFAULT_TMPDIR_PREFIX,
    )
    parser.add_argument(
        "--force-docker-pull",
        action="store_true",
        default=False,
        dest="force_docker_pull",
        help="Pull latest docker image even if it is locally present",
    )
    parser.add_argument(
        "--no-match-user",
        action="store_true",
        default=False,
        help="Disable passing the current uid to `docker run --user`",
    )
    parser.add_argument(
        "--no-read-only",
        action="store_true",
        default=False,
        help="Do not set root directory in the container as read-only",
    )
    parser.add_argument(
        "--strict-memory-limit",
        action="store_true",
        help="When running with "
        "software containers and the Docker engine, pass either the "
        "calculated memory allocation from ResourceRequirements or the "
        "default of 1 gigabyte to Docker's --memory option.",
    )
    parser.add_argument(
        "--relax-path-checks",
        action="store_true",
        default=False,
        help="Relax requirements on path names to permit "
        "spaces and hash characters.",
        dest="relax_path_checks",
    )
    parser.add_argument(
        "--default-container",
        help="Specify a default docker container that will be "
        "used if the workflow fails to specify one.",
    )
    parser.add_argument(
        "--eval-timeout",
        help="Time to wait for a Javascript expression to evaluate before giving "
        "an error, default 20s.",
        type=float,
        default=20,
    )
    parser.add_argument(
        "--overrides",
        type=str,
        default=None,
        help="Read process requirement overrides from file.",
    )

    parser.add_argument(
        "--mpi-config-file",
        type=str,
        default=None,
        help="Platform specific configuration for MPI (parallel "
        "launcher, its flag etc). See the cwltool README "
        "section 'Running MPI-based tools' for details of the format: "
        "https://github.com/common-workflow-language/cwltool#running-mpi-based-tools-that-need-to-be-launched",
    )
    parser.add_argument(
        "--bypass-file-store",
        action="store_true",
        default=False,
        help="Do not use Toil's file store and assume all "
        "paths are accessible in place from all nodes.",
        dest="bypass_file_store",
    )
    parser.add_argument(
        "--disable-streaming",
        action="store_true",
        default=False,
        help="Disable file streaming for files that have 'streamable' flag True",
        dest="disable_streaming",
    )

    provgroup = parser.add_argument_group(
        "Options for recording provenance information of the execution"
    )
    provgroup.add_argument(
        "--provenance",
        help="Save provenance to specified folder as a "
        "Research Object that captures and aggregates "
        "workflow execution and data products.",
        type=str,
    )

    provgroup.add_argument(
        "--enable-user-provenance",
        default=False,
        action="store_true",
        help="Record user account info as part of provenance.",
        dest="user_provenance",
    )
    provgroup.add_argument(
        "--disable-user-provenance",
        default=False,
        action="store_false",
        help="Do not record user account info in provenance.",
        dest="user_provenance",
    )
    provgroup.add_argument(
        "--enable-host-provenance",
        default=False,
        action="store_true",
        help="Record host info as part of provenance.",
        dest="host_provenance",
    )
    provgroup.add_argument(
        "--disable-host-provenance",
        default=False,
        action="store_false",
        help="Do not record host info in provenance.",
        dest="host_provenance",
    )
    provgroup.add_argument(
        "--orcid",
        help="Record user ORCID identifier as part of "
        "provenance, e.g. https://orcid.org/0000-0002-1825-0097 "
        "or 0000-0002-1825-0097. Alternatively the environment variable "
        "ORCID may be set.",
        dest="orcid",
        default=os.environ.get("ORCID", ""),
        type=str,
    )
    provgroup.add_argument(
        "--full-name",
        help="Record full name of user as part of provenance, "
        "e.g. Josiah Carberry. You may need to use shell quotes to preserve "
        "spaces. Alternatively the environment variable CWL_FULL_NAME may "
        "be set.",
        dest="cwl_full_name",
        default=os.environ.get("CWL_FULL_NAME", ""),
        type=str,
    )
    # Problem: we want to keep our job store somewhere auto-generated based on
    # our options, unless overridden by... an option. So we will need to parse
    # options twice, because we need to feed the parser a job store.

    # Propose a local workdir, probably under /tmp.
    # mkdtemp actually creates the directory, but
    # toil requires that the directory not exist,
    # since it might become our jobstore,
    # so make it and delete it and allow
    # toil to create it again (!)
    workdir = tempfile.mkdtemp()
    os.rmdir(workdir)

    # we use the workdir as the default jobStore for the first parsing pass:
    options = parser.parse_args([workdir] + args)
    cwltool.main.setup_schema(args=options, custom_schema_callback=None)

    # Determine if our default will actually be in use
    using_default_job_store = options.jobStore == workdir

    # if tmpdir_prefix is not the default value, set workDir if unset, and move
    # workdir and the job store under it
    if options.tmpdir_prefix != DEFAULT_TMPDIR_PREFIX:
        workdir = cwltool.utils.create_tmp_dir(options.tmpdir_prefix)
        os.rmdir(workdir)

    if using_default_job_store:
        # Pick a default job store specifier appropriate to our choice of batch
        # system and provisioner and installed modules, given this available
        # local directory name. Fail if no good default can be used.
        chosen_job_store = generate_default_job_store(
            options.batchSystem, options.provisioner, workdir
        )
    else:
        # Since the default won't be used, just pass through the user's choice
        chosen_job_store = options.jobStore

    # Re-parse arguments with the new selected jobstore.
    options = parser.parse_args([chosen_job_store] + args)
    options.doc_cache = True
    options.disable_js_validation = False
    options.do_validate = True
    options.pack = False
    options.print_subgraph = False
    if options.tmpdir_prefix != DEFAULT_TMPDIR_PREFIX and options.workDir is None:
        # We need to override workDir because by default Toil will pick
        # somewhere under the system temp directory if unset, ignoring
        # --tmpdir-prefix.
        #
        # If set, workDir needs to exist, so we directly use the prefix
        options.workDir = cwltool.utils.create_tmp_dir(options.tmpdir_prefix)

    if options.batchSystem == "kubernetes":
        # Containers under Kubernetes can only run in Singularity
        options.singularity = True

    if (not options.logLevel or options.logLevel == DEFAULT_LOGLEVEL) and options.quiet:
        # --quiet can override only the default log level, so if you have
        # --logLevel=DEBUG (and debug isn't the default) it beats --quiet.
        options.logLevel = "ERROR"
    if options.logLevel:
        # Make sure cwltool uses Toil's log level.
        # Applies only on the leader.
        cwllogger.setLevel(options.logLevel.upper())

    logger.debug(
        f"Using job store {chosen_job_store} from workdir {workdir} with default status {using_default_job_store}"
    )
    logger.debug(f"Final job store {options.jobStore} and workDir {options.workDir}")

    outdir = os.path.abspath(options.outdir)
    tmp_outdir_prefix = os.path.abspath(options.tmp_outdir_prefix)

    fileindex = dict()  # type: ignore
    existing = dict()  # type: ignore
    conf_file = getattr(options, "beta_dependency_resolvers_configuration", None)
    use_conda_dependencies = getattr(options, "beta_conda_dependencies", None)
    job_script_provider = None
    if conf_file or use_conda_dependencies:
        dependencies_configuration = DependenciesConfiguration(options)
        job_script_provider = dependencies_configuration

    options.default_container = None
    runtime_context = cwltool.context.RuntimeContext(vars(options))
    runtime_context.toplevel = True  # enable discovery of secondaryFiles
    runtime_context.find_default_container = functools.partial(
        find_default_container, options
    )
    runtime_context.workdir = workdir  # type: ignore
    runtime_context.move_outputs = "leave"
    runtime_context.rm_tmpdir = False
    runtime_context.streaming_allowed = not options.disable_streaming
    if options.mpi_config_file is not None:
        runtime_context.mpi_config = MpiConfig.load(options.mpi_config_file)
    setattr(runtime_context, "bypass_file_store", options.bypass_file_store)
    if options.bypass_file_store and options.destBucket:
        # We use the file store to write to buckets, so we can't do this (yet?)
        logger.error("Cannot export outputs to a bucket when bypassing the file store")
        return 1

    loading_context = cwltool.main.setup_loadingContext(None, runtime_context, options)

    if options.provenance:
        research_obj = cwltool.provenance.ResearchObject(
            temp_prefix_ro=options.tmp_outdir_prefix,
            orcid=options.orcid,
            full_name=options.cwl_full_name,
            fsaccess=runtime_context.make_fs_access(""),
        )
        runtime_context.research_obj = research_obj

    with Toil(options) as toil:
        if options.restart:
            try:
                outobj = toil.restart()
            except Exception as err:
                # TODO: We can't import FailedJobsException due to a circular
                # import but that's what we'd expect here.
                if getattr(err, "exit_code") == CWL_UNSUPPORTED_REQUIREMENT_EXIT_CODE:
                    # We figured out that we can't support this workflow.
                    logging.error(err)
                    logging.error(
                        "Your workflow uses a CWL requirement that Toil does not support!"
                    )
                    return CWL_UNSUPPORTED_REQUIREMENT_EXIT_CODE
                else:
                    raise
        else:
            loading_context.hints = [
                {
                    "class": "ResourceRequirement",
                    "coresMin": toil.config.defaultCores,
                    "ramMin": toil.config.defaultMemory / (2 ** 20),
                    "outdirMin": toil.config.defaultDisk / (2 ** 20),
                    "tmpdirMin": 0,
                }
            ]
            loading_context.construct_tool_object = toil_make_tool
            loading_context.strict = not options.not_strict
            options.workflow = options.cwltool
            options.job_order = options.cwljob

            try:
                uri, tool_file_uri = cwltool.load_tool.resolve_tool_uri(
                    options.cwltool,
                    loading_context.resolver,
                    loading_context.fetcher_constructor,
                )
            except ValidationException:
                print(
                    "\nYou may be getting this error because your arguments are incorrect or out of order."
                    + usage_message,
                    file=sys.stderr,
                )
                raise

            options.tool_help = None
            options.debug = options.logLevel == "DEBUG"
            job_order_object, options.basedir, jobloader = cwltool.main.load_job_order(
                options,
                sys.stdin,
                loading_context.fetcher_constructor,
                loading_context.overrides_list,
                tool_file_uri,
            )
            if options.overrides:
                loading_context.overrides_list.extend(
                    cwltool.load_tool.load_overrides(
                        schema_salad.ref_resolver.file_uri(
                            os.path.abspath(options.overrides)
                        ),
                        tool_file_uri,
                    )
                )

            loading_context, workflowobj, uri = cwltool.load_tool.fetch_document(
                uri, loading_context
            )
            loading_context, uri = cwltool.load_tool.resolve_and_validate_document(
                loading_context, workflowobj, uri
            )
            assert loading_context.loader
            processobj, metadata = loading_context.loader.resolve_ref(uri)
            processobj = cast(Union[CommentedMap, CommentedSeq], processobj)

            document_loader = loading_context.loader

            if options.provenance and runtime_context.research_obj:
                runtime_context.research_obj.packed_workflow(
                    cwltool.main.print_pack(loading_context, uri)
                )

            try:
                tool = cwltool.load_tool.make_tool(uri, loading_context)
                scan_for_unsupported_requirements(
                    tool, bypass_file_store=options.bypass_file_store
                )
            except CWL_UNSUPPORTED_REQUIREMENT_EXCEPTION as err:
                logging.error(err)
                return CWL_UNSUPPORTED_REQUIREMENT_EXIT_CODE
            runtime_context.secret_store = SecretStore()

            try:
                # Get the "order" for the execution of the root job. CWLTool
                # doesn't document this much, but this is an "order" in the
                # sense of a "specification" for running a single job. It
                # describes the inputs to the workflow.
                initialized_job_order = cwltool.main.init_job_order(
                    job_order_object,
                    options,
                    tool,
                    jobloader,
                    sys.stdout,
                    make_fs_access=runtime_context.make_fs_access,
                    input_basedir=options.basedir,
                    secret_store=runtime_context.secret_store,
                    input_required=True,
                )
            except SystemExit as e:
                if e.code == 2:  # raised by argparse's parse_args() function
                    print(
                        "\nIf both a CWL file and an input object (YAML/JSON) file were "
                        "provided, this may be the argument order." + usage_message,
                        file=sys.stderr,
                    )
                raise

            fs_access = cwltool.stdfsaccess.StdFsAccess(options.basedir)
            fill_in_defaults(tool.tool["inputs"], initialized_job_order, fs_access)

            for inp in tool.tool["inputs"]:
                if (
                    shortname(inp["id"]) in initialized_job_order
                    and inp["type"] == "File"
                ):
                    cast(CWLObjectType, initialized_job_order[shortname(inp["id"])])[
                        "streamable"
                    ] = inp.get("streamable", False)
                    # TODO also for nested types that contain streamable Files

            runtime_context.use_container = not options.no_container
            runtime_context.tmp_outdir_prefix = os.path.realpath(tmp_outdir_prefix)
            runtime_context.job_script_provider = job_script_provider
            runtime_context.force_docker_pull = options.force_docker_pull
            runtime_context.no_match_user = options.no_match_user
            runtime_context.no_read_only = options.no_read_only
            runtime_context.basedir = options.basedir
            if not options.bypass_file_store:
                # If we're using the file store we need to start moving output
                # files now.
                runtime_context.move_outputs = "move"

            # We instantiate an early builder object here to populate indirect
            # secondaryFile references using cwltool's library because we need
            # to resolve them before toil imports them into the filestore.
            # A second builder will be built in the job's run method when toil
            # actually starts the cwl job.
            builder = tool._init_job(initialized_job_order, runtime_context)

            # make sure this doesn't add listing items; if shallow_listing is
            # selected, it will discover dirs one deep and then again later on
            # (probably when the cwltool builder gets ahold of the job in the
            # CWL job's run()), producing 2+ deep listings instead of only 1.
            builder.loadListing = "no_listing"

            builder.bind_input(
                tool.inputs_record_schema,
                initialized_job_order,
                discover_secondaryFiles=True,
            )

            # Define something we can call to import a file and get its file
            # ID.
            file_import_function = functools.partial(toil.importFile, symlink=True)

            # Import all the input files, some of which may be missing optional
            # files.
            import_files(
                file_import_function,
                fs_access,
                fileindex,
                existing,
                initialized_job_order,
                skip_broken=True,
                bypass_file_store=options.bypass_file_store,
            )
            # Import all the files associated with tools (binaries, etc.).
            # Not sure why you would have an optional secondary file here, but
            # the spec probably needs us to support them.
            visitSteps(
                tool,
                functools.partial(
                    import_files,
                    file_import_function,
                    fs_access,
                    fileindex,
                    existing,
                    skip_broken=True,
                    bypass_file_store=options.bypass_file_store,
                ),
            )

            # We always expect to have processed all files that exist
            for param_name, param_value in initialized_job_order.items():
                # Loop through all the parameters for the workflow overall.
                # Drop any files that aren't either imported (for when we use
                # the file store) or available on disk (for when we don't).
                # This will properly make them cause an error later if they
                # were required.
                rm_unprocessed_secondary_files(param_value)

            logger.debug('tool ', tool)
            try:
                wf1, _ = makeJob(
                    tool=tool,
                    jobobj={},
                    runtime_context=runtime_context,
                    workflow_name='workflow',
                    conditional=None,
                )
            except CWL_UNSUPPORTED_REQUIREMENT_EXCEPTION as err:
                logging.error(err)
                return CWL_UNSUPPORTED_REQUIREMENT_EXIT_CODE
            wf1.cwljob = initialized_job_order
            try:
                outobj = toil.start(wf1)
            except Exception as err:
                # TODO: We can't import FailedJobsException due to a circular
                # import but that's what we'd expect here.
                if (
                    getattr(err, "exit_code", None)
                    == CWL_UNSUPPORTED_REQUIREMENT_EXIT_CODE
                ):
                    # We figured out that we can't support this workflow.
                    logging.error(err)
                    logging.error(
                        "Your workflow uses a CWL requirement that Toil does not support!"
                    )
                    return CWL_UNSUPPORTED_REQUIREMENT_EXIT_CODE
                else:
                    raise

        # Now the workflow has completed. We need to make sure the outputs (and
        # inputs) end up where the user wants them to be.

        outobj = resolve_dict_w_promises(outobj)

        # Stage files. Specify destination bucket if specified in CLI
        # options. If destination bucket not passed in,
        # options.destBucket's value will be None.
        toilStageFiles(toil, outobj, outdir, destBucket=options.destBucket)

        if runtime_context.research_obj is not None:
            runtime_context.research_obj.create_job(outobj, True)

            def remove_at_id(doc: Any) -> None:
                if isinstance(doc, MutableMapping):
                    for key in list(doc.keys()):
                        if key == "@id":
                            del doc[key]
                        else:
                            value = doc[key]
                            if isinstance(value, MutableMapping):
                                remove_at_id(value)
                            if isinstance(value, MutableSequence):
                                for entry in value:
                                    if isinstance(value, MutableMapping):
                                        remove_at_id(entry)

            remove_at_id(outobj)
            visit_class(
                outobj,
                ("File",),
                functools.partial(add_sizes, runtime_context.make_fs_access("")),
            )
            assert document_loader
            prov_dependencies = cwltool.main.prov_deps(
                workflowobj, document_loader, uri
            )
            runtime_context.research_obj.generate_snapshot(prov_dependencies)
            runtime_context.research_obj.close(options.provenance)

        if not options.destBucket:
            visit_class(
                outobj,
                ("File",),
                functools.partial(
                    compute_checksums, cwltool.stdfsaccess.StdFsAccess("")
                ),
            )

        visit_class(outobj, ("File",), MutationManager().unset_generation)
        stdout.write(json.dumps(outobj, indent=4, default=str))

    return 0


def find_default_container(
    args: argparse.Namespace, builder: cwltool.builder.Builder
) -> Optional[str]:
    """Find the default constuctor by consulting a Toil.options object."""
    if args.default_container:
        return str(args.default_container)
    if args.beta_use_biocontainers:
        return get_container_from_software_requirements(True, builder)
    return None<|MERGE_RESOLUTION|>--- conflicted
+++ resolved
@@ -1843,13 +1843,9 @@
 
         req = tool.evalResources(self.builder, runtime_context)
         try:
-<<<<<<< HEAD
             displayName = str(self.cwltool.tool["id"])
             #Make our job names more descriptive for HPC batch systems.
             unitName =  f"{workflow_name}.{shortname(displayName)}" if workflow_name else f"{shortname(displayName)}"
-=======
-            displayName: Optional[str] = str(self.cwltool.tool["id"])
->>>>>>> c299a06f
         except KeyError:
             displayName = None
             unitName = None
@@ -2111,11 +2107,7 @@
                         conditional=conditional,
                     )
                     return job, job
-<<<<<<< HEAD
         job = CWLJob(tool, jobobj, runtime_context, workflow_name, conditional)  # type: ignore
-=======
-        job = CWLJob(tool, jobobj, runtime_context, conditional=conditional)  # type: ignore
->>>>>>> c299a06f
         return job, job
 
 
