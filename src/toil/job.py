--- conflicted
+++ resolved
@@ -72,12 +72,8 @@
 if TYPE_CHECKING:
     from toil.batchSystems.abstractBatchSystem import BatchJobExitReason
     from toil.fileStores.abstractFileStore import AbstractFileStore
-<<<<<<< HEAD
-    from toil.jobStores.abstractJobStore import AbstractJobStore
+    from toil.jobStores.abstractJobStore import AbstractJobStore, NoSuchFileException
     from optparse import OptionParser
-=======
-    from toil.jobStores.abstractJobStore import AbstractJobStore, NoSuchFileException
->>>>>>> 43954a1e
 
 logger = logging.getLogger(__name__)
 
@@ -129,10 +125,10 @@
     Needs to be held:
         * By JobDescription objects to record normal relationships.
         * By Jobs to key their connected-component registries and to record
-          predecessor relationships to facilitate EncapsulatedJob adding
-          itself as a child.
+            predecessor relationships to facilitate EncapsulatedJob adding
+            itself as a child.
         * By Services to tie back to their hosting jobs, so the service
-          tree can be built up from Service objects.
+            tree can be built up from Service objects.
     """
 
     def __init__(self) -> None:
@@ -735,12 +731,9 @@
         unitName: Optional[str] = "",
         displayName: Optional[str] = "",
         command: Optional[str] = None,
-<<<<<<< HEAD
-        local: Optional[bool] = None
-=======
+        local: Optional[bool] = None,
         use_preferred_partition: Optional[str] = True,
         comment: Optional[str] = None,
->>>>>>> 43954a1e
     ) -> None:
         """
         Create a new JobDescription.
@@ -1336,7 +1329,7 @@
             if len(all_successors) > 0 or self.serviceTree:
                 # If the subtree of successors is not complete restart everything
                 logger.debug("Checkpoint job has unfinished successor jobs, deleting successors: %s, services: %s " %
-                             (all_successors, self.serviceTree.keys()))
+                            (all_successors, self.serviceTree.keys()))
 
                 # Delete everything on the stack, as these represent successors to clean
                 # up as we restart the queue
@@ -1378,14 +1371,10 @@
         unitName: Optional[str] = "",
         checkpoint: Optional[bool] = False,
         displayName: Optional[str] = "",
-<<<<<<< HEAD
         descriptionClass: Optional[type] = None,
         local: Optional[bool] = None,
-=======
-        descriptionClass: Optional[str] = None,
         use_preferred_partition: Optional[bool] = True,
         comment: Optional[str] = None,
->>>>>>> 43954a1e
     ) -> None:
         """
         Job initializer.
@@ -1439,17 +1428,15 @@
         # Create the JobDescription that owns all the scheduling information.
         # Make it with a temporary ID until we can be assigned a real one by
         # the JobStore.
-<<<<<<< HEAD
         self._description = descriptionClass(
             requirements,
             jobName,
             unitName=unitName,
             displayName=displayName,
-            local=local
+            local=local,
+            use_preferred_partition=use_preferred_partition,
+            comment=comment
         )
-=======
-        self._description = descriptionClass(requirements, jobName, unitName=unitName, displayName=displayName, use_preferred_partition=use_preferred_partition, comment=comment)
->>>>>>> 43954a1e
 
         # Private class variables needed to actually execute a job, in the worker.
         # Also needed for setting up job graph structures before saving to the JobStore.
