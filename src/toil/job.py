--- conflicted
+++ resolved
@@ -1447,22 +1447,15 @@
         # 137 = 128 + 9 - occurs when a job is killed due to memory limit by kernel on oom-killer invoked
         # 143 occurs when a container based job is killed due to memory limit by kernel on oom-killer invoked
         if (
-<<<<<<< HEAD
-            exit_reason in (BatchJobExitReason.MEMLIMIT,BatchJobExitReason.KILLED,BatchJobExitReason.OVERUSE)
-            or exit_status in (137, 143)
-        ) and self._config.doubleMem:
-=======
-            exit_reason
-            in (
+            exit_reason in (
                 BatchJobExitReason.MEMLIMIT,
                 BatchJobExitReason.PARTITION,
                 BatchJobExitReason.KILLED,
                 BatchJobExitReason.OVERUSE,
                 BatchJobExitReason.CONTAINER_MEMLIMIT,
             )
-            and self._config.doubleMem
-        ):
->>>>>>> f23ff66f
+            or exit_status in (137, 143)
+        ) and self._config.doubleMem:
             self.memory = self.memory * 2
             max_memory_possible = 0
             try:
