import logging
import time
from collections import Iterator
from operator import attrgetter
from past.builtins import map
from toil.lib.exceptions import panic
from toil.lib.retry import retry
from boto.ec2.instance import Instance
from boto.ec2.spotinstancerequest import SpotInstanceRequest
from boto.exception import EC2ResponseError

a_short_time = 5
a_long_time = 60 * 60
log = logging.getLogger(__name__)


class UserError(RuntimeError):
    def __init__(self, message=None, cause=None):
        if (message is None) == (cause is None):
            raise RuntimeError("Must pass either message or cause.")
        super(
            UserError, self).__init__(
            message if cause is None else cause.message)


def not_found(e):
    return e.error_code.endswith('.NotFound')


<<<<<<< HEAD
def retry_ec2(retry_after=a_short_time, retry_for=10 * a_short_time, retry_while=not_found):
    t = retry_after
    return retry( delays=(t, t, t * 2, t * 4), timeout=retry_for, predicate=retry_while)


class EC2VolumeHelper(object):
    """
    A helper for creating, looking up and attaching an EBS volume in EC2
    """

    def __init__(
            self,
            ec2,
            name,
            size,
            availability_zone,
            volume_type="standard"):
        """
        :param ec2: the Boto EC2 connection object
        :type ec2: boto.ec2.connection.EC2Connection
        """
        super(EC2VolumeHelper, self).__init__()
        self.availability_zone = availability_zone
        self.ec2 = ec2
        self.name = name
        self.volume_type = volume_type
        volume = self.__lookup()
        if volume is None:
            log.info("Creating volume %s, ...", self.name)
            volume = self.ec2.create_volume(
                size, availability_zone, volume_type=self.volume_type)
            self.__wait_transition(volume, {'creating'}, 'available')
            volume.add_tag('Name', self.name)
            log.info('... created %s.', volume.id)
            volume = self.__lookup()
        self.volume = volume

    def attach(self, instance_id, device):
        if self.volume.attach_data.instance_id == instance_id:
            log.info("Volume '%s' already attached to instance '%s'." %
                     (self.volume.id, instance_id))
        else:
            self.__assert_attachable()
            self.ec2.attach_volume(volume_id=self.volume.id,
                                   instance_id=instance_id,
                                   device=device)
            self.__wait_transition(self.volume, {'available'}, 'in-use')
            if self.volume.attach_data.instance_id != instance_id:
                raise UserError("Volume %s is not attached to this instance.")

    def __lookup(self):
        """
        Ensure that an EBS volume of the given name is available in the current availability zone.
        If the EBS volume exists but has been placed into a different zone, or if it is not
        available, an exception will be thrown.

        :rtype: boto.ec2.volume.Volume
        """
        volumes = self.ec2.get_all_volumes(filters={'tag:Name': self.name})
        if len(volumes) < 1:
            return None
        if len(volumes) > 1:
            raise UserError("More than one EBS volume named %s" % self.name)
        return volumes[0]

    @staticmethod
    def __wait_transition(volume, from_states, to_state):
        wait_transition(volume, from_states, to_state, attrgetter('status'))

    def __assert_attachable(self):
        if self.volume.status != 'available':
            raise UserError("EBS volume %s is not available." % self.name)
        expected_zone = self.availability_zone
        if self.volume.zone != expected_zone:
            raise UserError(
                "Availability zone of EBS volume %s is %s but should be %s." %
                (self.name, self.volume.zone, expected_zone))
=======
def retry_ec2(t=a_short_time, retry_for=10 * a_short_time, retry_while=not_found):
    return retry(delays=(t, t, t * 2, t * 4),
                 timeout=retry_for,
                 predicate=retry_while)
>>>>>>> 04497055


class UnexpectedResourceState(Exception):
    def __init__(self, resource, to_state, state):
        super(UnexpectedResourceState, self).__init__(
            "Expected state of %s to be '%s' but got '%s'" %
            (resource, to_state, state))


def wait_transition(resource, from_states, to_state,
                    state_getter=attrgetter('state')):
    """
    Wait until the specified EC2 resource (instance, image, volume, ...) transitions from any
    of the given 'from' states to the specified 'to' state. If the instance is found in a state
    other that the to state or any of the from states, an exception will be thrown.

    :param resource: the resource to monitor
    :param from_states:
        a set of states that the resource is expected to be in before the  transition occurs
    :param to_state: the state of the resource when this method returns
    """
    state = state_getter(resource)
    while state in from_states:
        time.sleep(a_short_time)
        for attempt in retry_ec2():
            with attempt:
                resource.update(validate=True)
        state = state_getter(resource)
    if state != to_state:
        raise UnexpectedResourceState(resource, to_state, state)


def wait_instances_running(ec2, instances):
    """
    Wait until no instance in the given iterable is 'pending'. Yield every instance that
    entered the running state as soon as it does.

    :param boto.ec2.connection.EC2Connection ec2: the EC2 connection to use for making requests
    :param Iterator[Instance] instances: the instances to wait on
    :rtype: Iterator[Instance]
    """
    running_ids = set()
    other_ids = set()
    while True:
        pending_ids = set()
        for i in instances:
            if i.state == 'pending':
                pending_ids.add(i.id)
            elif i.state == 'running':
                assert i.id not in running_ids
                running_ids.add(i.id)
                yield i
            else:
                assert i.id not in other_ids
                other_ids.add(i.id)
                yield i
        log.info('%i instance(s) pending, %i running, %i other.',
                 *map(len, (pending_ids, running_ids, other_ids)))
        if not pending_ids:
            break
        seconds = max(a_short_time, min(len(pending_ids), 10 * a_short_time))
        log.info('Sleeping for %is', seconds)
        time.sleep(seconds)
        for attempt in retry_ec2():
            with attempt:
                instances = ec2.get_only_instances(list(pending_ids))


def wait_spot_requests_active(ec2, requests, timeout=None, tentative=False):
    """
    Wait until no spot request in the given iterator is in the 'open' state or, optionally,
    a timeout occurs. Yield spot requests as soon as they leave the 'open' state.

    :param Iterator[SpotInstanceRequest] requests:

    :param float timeout: Maximum time in seconds to spend waiting or None to wait forever. If a
    timeout occurs, the remaining open requests will be cancelled.

    :param bool tentative: if True, give up on a spot request at the earliest indication of it
    not being fulfilled immediately

    :rtype: Iterator[list[SpotInstanceRequest]]
    """

    if timeout is not None:
        timeout = time.time() + timeout
    active_ids = set()
    other_ids = set()
    open_ids = None

    def cancel():
        log.warn('Cancelling remaining %i spot requests.', len(open_ids))
        ec2.cancel_spot_instance_requests(list(open_ids))

    def spot_request_not_found(e):
        error_code = 'InvalidSpotInstanceRequestID.NotFound'
        return isinstance(e, EC2ResponseError) and e.error_code == error_code

    try:
        while True:
            open_ids, eval_ids, fulfill_ids = set(), set(), set()
            batch = []
            for r in requests:
                if r.state == 'open':
                    open_ids.add(r.id)
                    if r.status.code == 'pending-evaluation':
                        eval_ids.add(r.id)
                    elif r.status.code == 'pending-fulfillment':
                        fulfill_ids.add(r.id)
                    else:
                        log.info(
                            'Request %s entered status %s indicating that it will not be '
                            'fulfilled anytime soon.', r.id, r.status.code)
                elif r.state == 'active':
                    assert r.id not in active_ids
                    active_ids.add(r.id)
                    batch.append(r)
                else:
                    assert r.id not in other_ids
                    other_ids.add(r.id)
                    batch.append(r)
            if batch:
                yield batch
            log.info('%i spot requests(s) are open (%i of which are pending evaluation and %i '
                     'are pending fulfillment), %i are active and %i are in another state.',
                     *map(len, (open_ids, eval_ids, fulfill_ids, active_ids, other_ids)))
            if not open_ids or tentative and not eval_ids and not fulfill_ids:
                break
            sleep_time = 2 * a_short_time
            if timeout is not None and time.time() + sleep_time >= timeout:
                log.warn('Timed out waiting for spot requests.')
                break
            log.info('Sleeping for %is', sleep_time)
            time.sleep(sleep_time)
            for attempt in retry_ec2(retry_while=spot_request_not_found):
                with attempt:
                    requests = ec2.get_all_spot_instance_requests(
                        list(open_ids))
    except BaseException:
        if open_ids:
            with panic(log):
                cancel()
        raise
    else:
        if open_ids:
            cancel()


def create_spot_instances(ec2, price, image_id, spec, num_instances=1, timeout=None, tentative=False, tags=None):
    """
    :rtype: Iterator[list[Instance]]
    """
    def spotRequestNotFound(e):
        return e.error_code == "InvalidSpotInstanceRequestID.NotFound"

    for attempt in retry_ec2(retry_for=a_long_time,
                             retry_while=inconsistencies_detected):
        with attempt:
            requests = ec2.request_spot_instances(
                price, image_id, count=num_instances, **spec)

    if tags is not None:
        for requestID in (request.id for request in requests):
            for attempt in retry_ec2(retry_while=spotRequestNotFound):
                with attempt:
                    ec2.create_tags([requestID], tags)

    num_active, num_other = 0, 0
    # noinspection PyUnboundLocalVariable,PyTypeChecker
    # request_spot_instances's type annotation is wrong
    for batch in wait_spot_requests_active(ec2,
                                           requests,
                                           timeout=timeout,
                                           tentative=tentative):
        instance_ids = []
        for request in batch:
            if request.state == 'active':
                instance_ids.append(request.instance_id)
                num_active += 1
            else:
                log.info(
                    'Request %s in unexpected state %s.',
                    request.id,
                    request.state)
                num_other += 1
        if instance_ids:
            # This next line is the reason we batch. It's so we can get multiple instances in
            # a single request.
            yield ec2.get_only_instances(instance_ids)
    if not num_active:
        message = 'None of the spot requests entered the active state'
        if tentative:
            log.warn(message + '.')
        else:
            raise RuntimeError(message)
    if num_other:
        log.warn('%i request(s) entered a state other than active.', num_other)


def inconsistencies_detected(e):
    if e.code == 'InvalidGroup.NotFound':
        return True
    m = e.error_message.lower()
    return 'invalid iam instance profile' in m or 'no associated iam roles' in m


def create_ondemand_instances(ec2, image_id, spec, num_instances=1):
    """
    Requests the RunInstances EC2 API call but accounts for the race between recently created
    instance profiles, IAM roles and an instance creation that refers to them.

    :rtype: list[Instance]
    """
    instance_type = spec['instance_type']
    log.info('Creating %s instance(s) ... ', instance_type)
    for attempt in retry_ec2(retry_for=a_long_time,
                             retry_while=inconsistencies_detected):
        with attempt:
            return ec2.run_instances(image_id,
                                     min_count=num_instances,
                                     max_count=num_instances,
                                     **spec).instances<|MERGE_RESOLUTION|>--- conflicted
+++ resolved
@@ -27,7 +27,6 @@
     return e.error_code.endswith('.NotFound')
 
 
-<<<<<<< HEAD
 def retry_ec2(retry_after=a_short_time, retry_for=10 * a_short_time, retry_while=not_found):
     t = retry_after
     return retry( delays=(t, t, t * 2, t * 4), timeout=retry_for, predicate=retry_while)
@@ -105,12 +104,6 @@
             raise UserError(
                 "Availability zone of EBS volume %s is %s but should be %s." %
                 (self.name, self.volume.zone, expected_zone))
-=======
-def retry_ec2(t=a_short_time, retry_for=10 * a_short_time, retry_while=not_found):
-    return retry(delays=(t, t, t * 2, t * 4),
-                 timeout=retry_for,
-                 predicate=retry_while)
->>>>>>> 04497055
 
 
 class UnexpectedResourceState(Exception):
