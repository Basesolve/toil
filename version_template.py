--- conflicted
+++ resolved
@@ -28,13 +28,8 @@
 #  - don't import even standard modules at global scope without renaming them
 #    to have leading/trailing underscores
 
-<<<<<<< HEAD
-baseVersion = '5.12.1'
-cgcloudVersion = '1.6.0a1.dev393atoil'
-=======
 baseVersion = '6.0.0'
 cgcloudVersion = '1.6.0a1.dev393'
->>>>>>> 0e2a07a2
 
 
 def version():
@@ -69,13 +64,6 @@
 
 def distVersion():
     """The distribution version identifying a published release on PyPI."""
-<<<<<<< HEAD
-    from pkg_resources import parse_version
-    if isinstance(parse_version(baseVersion), tuple):
-        raise RuntimeError("Setuptools version 8.0 or newer required. Update by running "
-                        "'pip install setuptools --upgrade'")
-=======
->>>>>>> 0e2a07a2
     return baseVersion
 
 
