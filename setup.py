--- conflicted
+++ resolved
@@ -33,11 +33,7 @@
     gcs = 'google-cloud-storage==1.6.0'
     gcs_oauth2_boto_plugin = 'gcs_oauth2_boto_plugin==1.14'
     apacheLibcloud = 'apache-libcloud==2.2.1'
-<<<<<<< HEAD
-    cwltool = 'cwltool@git+https://github.com/mhpopescu/cwltool@allow_named_pipes'
-=======
-    cwltool = 'cwltool==3.1.20210616134059'
->>>>>>> 18ae10bf
+    cwltool = 'cwltool==3.1.20210628163208'
     galaxyToolUtil = 'galaxy-tool-util'
     htcondor = 'htcondor>=8.6.0'
     kubernetes = 'kubernetes>=12.0.1, <13'
