--- conflicted
+++ resolved
@@ -50,11 +50,7 @@
                 'gcs_oauth2_boto_plugin==1.9',
                 botoRequirement],
             'cwl': [
-<<<<<<< HEAD
-                'cwltool>=1.0.20170413194156',
-=======
                 'cwltool>=1.0.20170811195303',
->>>>>>> 58bfb9b0
                 'schema-salad>=2.6.20170806163416',
                 'cwltest>=1.0.20170214185319']},
         package_dir={'': 'src'},
