--- conflicted
+++ resolved
@@ -129,11 +129,7 @@
 	@printf "$(cyan)All docker related tests will be skipped.$(normal)\n"
 	TOIL_SKIP_DOCKER=True \
 	TRAVIS=true \
-<<<<<<< HEAD
-	    python -m pytest -vv --timeout=530 --cov=toil -n auto --dist loadscope $(tests)
-=======
-	    python -m pytest -vv --timeout=530 --log-level DEBUG --log-cli-level INFO $(cov) $(tests)
->>>>>>> bcb5c475
+	    python -m pytest -vv --timeout=530 --log-level DEBUG --log-cli-level INFO $(cov) -n auto --dist loadscope $(tests)
 
 ifdef TOIL_DOCKER_REGISTRY
 
@@ -254,19 +250,20 @@
 	black $^
 
 mypy:
+	mypy --ignore-missing-imports --no-strict-optional \
+		--warn-redundant-casts --warn-unused-ignores \
+		$(CURDIR)/src/toil/cwl/cwltoil.py
 	$(CURDIR)/contrib/admin/mypy-with-ignore.py
 
-<<<<<<< HEAD
 pydocstyle_report.txt: src/toil
 	pydocstyle setup.py $^ > $@ 2>&1 || true
 
 diff_pydocstyle_report: pydocstyle_report.txt
 	diff-quality --compare-branch=master --violations=pycodestyle --fail-under=100 $^
-=======
+
 diff_mypy:
 	mypy --cobertura-xml-report . src/toil || true
 	diff-cover --fail-under=100 cobertura.xml
->>>>>>> bcb5c475
 
 flake8: $(PYSOURCES)
 	flake8 --ignore=E501,W293,W291,E265,E302,E722,E126,E303,E261,E201,E202,W503,W504,W391,E128,E301,E127,E502,E129,E262,E111,E117,E306,E203,E231,E226,E741,E122,E251,E305,E701,E222,E225,E241,E305,E123,E121,E703,E704,E125,E402 $^
